import fdb


def conectar_firebird(config):
    firebird_config = config["firebird"]
    connection = fdb.connect(
        dsn=f"{firebird_config['host']}/{firebird_config['port']}:{firebird_config['database']}",
        user=firebird_config["user"],
        password=firebird_config["password"],
    )
    return connection


def listar_tabelas_firebird(connection):
    cursor = connection.cursor()
    cursor.execute(
        """
        SELECT TRIM(rdb$relation_name)
        FROM rdb$relations
        WHERE rdb$view_blr IS NULL
          AND (rdb$system_flag IS NULL OR rdb$system_flag = 0)
        ORDER BY rdb$relation_name
        """
    )
    return [row[0].strip() for row in cursor.fetchall()]


def buscar_lotes_firebird(connection, tabela, chunk_size=5000, offset=0):
    cursor = connection.cursor()
    cursor.execute(f"SELECT COUNT(*) FROM {tabela}")
    total = cursor.fetchone()[0]

<<<<<<< HEAD
=======

def listar_tabelas_firebird(con):
    cur = con.cursor()
    cur.execute(
        """
        SELECT TRIM(rdb$relation_name)
        FROM rdb$relations
        WHERE rdb$view_blr IS NULL
          AND (rdb$system_flag IS NULL OR rdb$system_flag = 0)
        ORDER BY rdb$relation_name
        """
    )
    return [row[0].strip() for row in cur.fetchall()]


def buscar_lotes_firebird(con, tabela, chunk_size=5000, offset=0):
    cur = con.cursor()
    cur.execute(f"SELECT COUNT(*) FROM {tabela}")
    total = cur.fetchone()[0]

>>>>>>> 6a413778
    while offset < total:
        cursor.execute(f"SELECT FIRST {chunk_size} SKIP {offset} * FROM {tabela}")
        yield cursor.fetchall()
        offset += chunk_size<|MERGE_RESOLUTION|>--- conflicted
+++ resolved
@@ -30,8 +30,6 @@
     cursor.execute(f"SELECT COUNT(*) FROM {tabela}")
     total = cursor.fetchone()[0]
 
-<<<<<<< HEAD
-=======
 
 def listar_tabelas_firebird(con):
     cur = con.cursor()
@@ -52,7 +50,6 @@
     cur.execute(f"SELECT COUNT(*) FROM {tabela}")
     total = cur.fetchone()[0]
 
->>>>>>> 6a413778
     while offset < total:
         cursor.execute(f"SELECT FIRST {chunk_size} SKIP {offset} * FROM {tabela}")
         yield cursor.fetchall()
