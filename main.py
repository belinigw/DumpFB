--- conflicted
+++ resolved
@@ -2,7 +2,6 @@
 from tkinter import messagebox
 import json
 import threading
-<<<<<<< HEAD
 from typing import List
 
 from dump import executar_dump
@@ -22,27 +21,10 @@
         json.dump(config, f, indent=2)
 
 
-=======
-from dump import executar_dump
-from db_firebird import conectar_firebird, listar_tabelas_firebird
-from db_mssql import conectar_mssql
-
-CONFIG_PATH = "config.json"
-
-def carregar_config():
-    with open(CONFIG_PATH, "r") as f:
-        return json.load(f)
-
-def salvar_config(config):
-    with open(CONFIG_PATH, "w") as f:
-        json.dump(config, f, indent=2)
-
->>>>>>> a9ad1c60
 def escrever_saida(caixa_saida, texto):
     caixa_saida.insert(tk.END, texto + "\n")
     caixa_saida.see(tk.END)
 
-<<<<<<< HEAD
 
 class TableSelector(tk.Frame):
     def __init__(self, master, columns=3):
@@ -178,46 +160,12 @@
     tabelas = obter_tabelas_selecionadas(table_selector)
     if not tabelas:
         escrever_saida(caixa_saida, "[ERRO] Selecione ao menos uma tabela para migrar.")
-=======
-def obter_tabelas_selecionadas(entry_tabela, listbox_tabelas):
-    selecionadas = [listbox_tabelas.get(i) for i in listbox_tabelas.curselection()]
-    manual = entry_tabela.get().strip()
-    if not selecionadas and manual:
-        selecionadas = [manual]
-    return selecionadas
-
-
-def executar_migracao(entry_tabela, listbox_tabelas, caixa_saida):
-    tabelas = obter_tabelas_selecionadas(entry_tabela, listbox_tabelas)
-    if not tabelas:
-        escrever_saida(caixa_saida, "[ERRO] Selecione ou informe ao menos uma tabela para migrar.")
->>>>>>> a9ad1c60
         return
 
     def run():
         try:
             config = carregar_config()
             for tabela in tabelas:
-<<<<<<< HEAD
-                escrever_saida(
-                    caixa_saida, f"🔄 Iniciando migração da tabela '{tabela}'..."
-                )
-                total, tempo = executar_dump(
-                    tabela,
-                    config,
-                    log_fn=lambda msg, tabela=tabela: escrever_saida(
-                        caixa_saida, f"[{tabela}] {msg}"
-                    ),
-                )
-                escrever_saida(
-                    caixa_saida,
-                    f"✅ Migração da tabela '{tabela}' concluída: {total} registros em {tempo:.2f} segundos.",
-                )
-            escrever_saida(
-                caixa_saida,
-                "🚀 Processo finalizado para todas as tabelas selecionadas.",
-            )
-=======
                 escrever_saida(caixa_saida, f"🔄 Iniciando migração da tabela '{tabela}'...")
                 total, tempo = executar_dump(
                     tabela,
@@ -226,13 +174,10 @@
                 )
                 escrever_saida(caixa_saida, f"✅ Migração da tabela '{tabela}' concluída: {total} registros em {tempo:.2f} segundos.")
             escrever_saida(caixa_saida, "🚀 Processo finalizado para todas as tabelas selecionadas.")
->>>>>>> a9ad1c60
         except Exception as e:
             escrever_saida(caixa_saida, f"[ERRO] {e}")
 
     threading.Thread(target=run, daemon=True).start()
-<<<<<<< HEAD
-
 
 def testar_conexao_firebird(caixa_saida):
     try:
@@ -243,7 +188,6 @@
     except Exception as e:
         escrever_saida(caixa_saida, f"[ERRO] Firebird: {e}")
 
-
 def testar_conexao_mssql(caixa_saida):
     try:
         config = carregar_config()
@@ -253,38 +197,10 @@
     except Exception as e:
         escrever_saida(caixa_saida, f"[ERRO] MSSQL: {e}")
 
-
-def contar_registros(table_selector, caixa_saida):
-    tabelas = obter_tabelas_selecionadas(table_selector)
-    if not tabelas:
-        escrever_saida(
-            caixa_saida, "[ERRO] Selecione ao menos uma tabela para contagem."
-        )
-=======
-
-def testar_conexao_firebird(caixa_saida):
-    try:
-        config = carregar_config()
-        con = conectar_firebird(config)
-        con.close()
-        escrever_saida(caixa_saida, "✅ Conexão com Firebird bem-sucedida.")
-    except Exception as e:
-        escrever_saida(caixa_saida, f"[ERRO] Firebird: {e}")
-
-def testar_conexao_mssql(caixa_saida):
-    try:
-        config = carregar_config()
-        con = conectar_mssql(config)
-        con.close()
-        escrever_saida(caixa_saida, "✅ Conexão com MSSQL bem-sucedida.")
-    except Exception as e:
-        escrever_saida(caixa_saida, f"[ERRO] MSSQL: {e}")
-
 def contar_registros(entry_tabela, listbox_tabelas, caixa_saida):
     tabelas = obter_tabelas_selecionadas(entry_tabela, listbox_tabelas)
     if not tabelas:
         escrever_saida(caixa_saida, "[ERRO] Selecione ou informe ao menos uma tabela para contagem.")
->>>>>>> a9ad1c60
         return
 
     def run():
@@ -304,19 +220,8 @@
                 cur_sql.execute(f"SELECT COUNT(*) FROM {tabela}")
                 total_sql = cur_sql.fetchone()[0]
 
-<<<<<<< HEAD
-                escrever_saida(
-                    caixa_saida,
-                    f"📌 {tabela} - Total na origem (Firebird): {total_fb} registros",
-                )
-                escrever_saida(
-                    caixa_saida,
-                    f"📌 {tabela} - Total no destino (MSSQL): {total_sql} registros",
-                )
-=======
                 escrever_saida(caixa_saida, f"📌 {tabela} - Total na origem (Firebird): {total_fb} registros")
                 escrever_saida(caixa_saida, f"📌 {tabela} - Total no destino (MSSQL): {total_sql} registros")
->>>>>>> a9ad1c60
 
             con_fb.close()
             con_sql.close()
@@ -338,11 +243,7 @@
     threading.Thread(target=run, daemon=True).start()
 
 
-<<<<<<< HEAD
-def carregar_tabelas(table_selector, caixa_saida):
-=======
 def carregar_tabelas(listbox_tabelas, caixa_saida):
->>>>>>> a9ad1c60
     escrever_saida(caixa_saida, "🔄 Carregando tabelas disponíveis do Firebird...")
 
     def run():
@@ -353,19 +254,6 @@
             tabelas = listar_tabelas_firebird(con)
 
             def atualizar_lista():
-<<<<<<< HEAD
-                table_selector.set_tables(tabelas)
-                escrever_saida(
-                    caixa_saida, f"📋 {len(tabelas)} tabelas disponíveis carregadas."
-                )
-
-            table_selector.after(0, atualizar_lista)
-        except Exception as e:
-            table_selector.after(
-                0,
-                lambda: escrever_saida(caixa_saida, f"[ERRO] ao carregar tabelas: {e}"),
-            )
-=======
                 listbox_tabelas.delete(0, tk.END)
                 for tabela in tabelas:
                     listbox_tabelas.insert(tk.END, tabela)
@@ -374,153 +262,11 @@
             listbox_tabelas.after(0, atualizar_lista)
         except Exception as e:
             listbox_tabelas.after(0, lambda: escrever_saida(caixa_saida, f"[ERRO] ao carregar tabelas: {e}"))
->>>>>>> a9ad1c60
         finally:
             if con:
                 con.close()
 
     threading.Thread(target=run, daemon=True).start()
-<<<<<<< HEAD
-
-
-def abrir_edicao_config():
-    config = carregar_config()
-
-    def salvar_e_fechar():
-        try:
-            config["firebird"]["database"] = firebird_db.get()
-            config["firebird"]["host"] = firebird_host.get()
-            config["firebird"]["port"] = int(firebird_port.get())
-            config["firebird"]["user"] = firebird_user.get()
-            config["firebird"]["password"] = firebird_pwd.get()
-
-            config["mssql"]["server"] = mssql_server.get()
-            config["mssql"]["database"] = mssql_db.get()
-            config["mssql"]["user"] = mssql_user.get()
-            config["mssql"]["password"] = mssql_pwd.get()
-
-            config["settings"]["chunk_size"] = int(chunk_size.get())
-            salvar_config(config)
-            config_window.destroy()
-        except Exception as e:
-            messagebox.showerror("Erro ao salvar", str(e))
-
-    config_window = tk.Toplevel()
-    config_window.title("Editar Configuração")
-    config_window.geometry("520x550")
-
-    # Firebird
-    tk.Label(config_window, text="Firebird - Caminho do Banco:").pack()
-    firebird_db = tk.Entry(config_window, width=60)
-    firebird_db.insert(0, config["firebird"]["database"])
-    firebird_db.pack()
-
-    tk.Label(config_window, text="Firebird - Host:").pack()
-    firebird_host = tk.Entry(config_window, width=60)
-    firebird_host.insert(0, config["firebird"]["host"])
-    firebird_host.pack()
-
-    tk.Label(config_window, text="Firebird - Porta:").pack()
-    firebird_port = tk.Entry(config_window, width=60)
-    firebird_port.insert(0, str(config["firebird"]["port"]))
-    firebird_port.pack()
-
-    tk.Label(config_window, text="Firebird - Usuário:").pack()
-    firebird_user = tk.Entry(config_window, width=60)
-    firebird_user.insert(0, config["firebird"]["user"])
-    firebird_user.pack()
-
-    tk.Label(config_window, text="Firebird - Senha:").pack()
-    firebird_pwd = tk.Entry(config_window, width=60)
-    firebird_pwd.insert(0, config["firebird"]["password"])
-    firebird_pwd.pack()
-
-    # MSSQL
-    tk.Label(config_window, text="MSSQL - Servidor:").pack()
-    mssql_server = tk.Entry(config_window, width=60)
-    mssql_server.insert(0, config["mssql"]["server"])
-    mssql_server.pack()
-
-    tk.Label(config_window, text="MSSQL - Nome do Banco:").pack()
-    mssql_db = tk.Entry(config_window, width=60)
-    mssql_db.insert(0, config["mssql"]["database"])
-    mssql_db.pack()
-
-    tk.Label(config_window, text="MSSQL - Usuário:").pack()
-    mssql_user = tk.Entry(config_window, width=60)
-    mssql_user.insert(0, config["mssql"]["user"])
-    mssql_user.pack()
-
-    tk.Label(config_window, text="MSSQL - Senha:").pack()
-    mssql_pwd = tk.Entry(config_window, width=60)
-    mssql_pwd.insert(0, config["mssql"]["password"])
-    mssql_pwd.pack()
-
-    # Outros
-    tk.Label(config_window, text="Tamanho do bloco (chunk_size):").pack()
-    chunk_size = tk.Entry(config_window, width=20)
-    chunk_size.insert(0, str(config["settings"]["chunk_size"]))
-    chunk_size.pack()
-
-    tk.Button(config_window, text="Salvar Configuração", command=salvar_e_fechar).pack(
-        pady=10
-    )
-
-
-def criar_interface():
-    root = tk.Tk()
-    root.title("Migração Firebird → MSSQL (pymssql)")
-    root.geometry("780x620")
-
-    tabela_selector = TableSelector(root, columns=3)
-    tabela_selector.pack(fill="both", expand=False, padx=10, pady=(10, 5))
-    tabela_selector.focus_search()
-
-    frame_botoes = tk.Frame(root)
-    frame_botoes.pack(pady=10)
-
-    tk.Button(
-        frame_botoes,
-        text="Iniciar Migração",
-        font=("Arial", 10),
-        command=lambda: executar_migracao(tabela_selector, caixa_saida),
-    ).grid(row=0, column=0, padx=5)
-
-    tk.Button(
-        frame_botoes,
-        text="Editar Configuração",
-        font=("Arial", 10),
-        command=abrir_edicao_config,
-    ).grid(row=0, column=1, padx=5)
-
-    tk.Button(
-        frame_botoes,
-        text="Testar Firebird",
-        font=("Arial", 10),
-        command=lambda: testar_conexao_firebird(caixa_saida),
-    ).grid(row=0, column=2, padx=5)
-
-    tk.Button(
-        frame_botoes,
-        text="Testar MSSQL",
-        font=("Arial", 10),
-        command=lambda: testar_conexao_mssql(caixa_saida),
-    ).grid(row=0, column=3, padx=5)
-
-    tk.Button(
-        frame_botoes,
-        text="Contar Registros",
-        font=("Arial", 10),
-        command=lambda: contar_registros(tabela_selector, caixa_saida),
-    ).grid(row=0, column=4, padx=5)
-
-    tk.Button(
-        frame_botoes,
-        text="Carregar Tabelas",
-        font=("Arial", 10),
-        command=lambda: carregar_tabelas(tabela_selector, caixa_saida),
-    ).grid(row=0, column=5, padx=5)
-=======
 
 def abrir_edicao_config():
     config = carregar_config()
@@ -645,7 +391,6 @@
 
     tk.Button(frame_botoes, text="Carregar Tabelas", font=("Arial", 10),
               command=lambda: carregar_tabelas(listbox_tabelas, caixa_saida)).grid(row=0, column=5, padx=5)
->>>>>>> a9ad1c60
 
     tk.Label(root, text="Saída de Log:").pack()
 
@@ -656,19 +401,9 @@
     caixa_saida.config(yscrollcommand=scrollbar.set)
     scrollbar.pack(side=tk.RIGHT, fill=tk.Y)
 
-<<<<<<< HEAD
-    root.after(200, lambda: carregar_tabelas(tabela_selector, caixa_saida))
+    root.after(200, lambda: carregar_tabelas(listbox_tabelas, caixa_saida))
 
     root.mainloop()
 
-
 if __name__ == "__main__":
-    criar_interface()
-=======
-    root.after(200, lambda: carregar_tabelas(listbox_tabelas, caixa_saida))
-
-    root.mainloop()
-
-if __name__ == "__main__":
-    criar_interface()
->>>>>>> a9ad1c60
+    criar_interface()