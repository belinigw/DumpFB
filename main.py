import tkinter as tk
from tkinter import messagebox
import json
import threading
from typing import List

from dump import executar_dump
from db_firebird import conectar_firebird, listar_tabelas_firebird
from db_mssql import conectar_mssql

CONFIG_PATH = "config.json"

<<<<<<< HEAD
BUTTON_COLORS = {
    "primary": {
        "background": "#1976D2",
        "foreground": "#FFFFFF",
        "activebackground": "#115293",
        "activeforeground": "#FFFFFF",
    },
    "secondary": {
        "background": "#455A64",
        "foreground": "#FFFFFF",
        "activebackground": "#1C313A",
        "activeforeground": "#FFFFFF",
    },
    "success": {
        "background": "#2E7D32",
        "foreground": "#FFFFFF",
        "activebackground": "#1B5E20",
        "activeforeground": "#FFFFFF",
    },
    "warning": {
        "background": "#F9A825",
        "foreground": "#1A1A1A",
        "activebackground": "#F57F17",
        "activeforeground": "#1A1A1A",
    },
    "info": {
        "background": "#0288D1",
        "foreground": "#FFFFFF",
        "activebackground": "#01579B",
        "activeforeground": "#FFFFFF",
    },
}


def criar_botao_colorido(
    parent, texto, comando, *, estilo="primary", fonte=("Arial", 10)
):
    cores = BUTTON_COLORS.get(estilo, BUTTON_COLORS["primary"])
    return tk.Button(
        parent,
        text=texto,
        font=fonte,
        command=comando,
        bg=cores["background"],
        fg=cores["foreground"],
        activebackground=cores["activebackground"],
        activeforeground=cores["activeforeground"],
        relief=tk.RAISED,
        bd=1,
        cursor="hand2",
        padx=10,
        pady=5,
    )

=======
>>>>>>> 6a413778

def carregar_config():
    with open(CONFIG_PATH, "r") as f:
        return json.load(f)


def salvar_config(config):
    with open(CONFIG_PATH, "w") as f:
        json.dump(config, f, indent=2)


def escrever_saida(caixa_saida, texto):
    caixa_saida.insert(tk.END, texto + "\n")
    caixa_saida.see(tk.END)


class TableSelector(tk.Frame):
    def __init__(self, master, columns=3):
        super().__init__(master)
        self.columns = max(1, columns)
        self.all_tables: List[str] = []
        self.selected_tables = set()
        self.check_vars = {}

        self.search_var = tk.StringVar()
        self.search_var.trace_add("write", self._on_search_change)

        search_frame = tk.Frame(self)
        search_frame.pack(fill="x", padx=10, pady=(0, 5))

        tk.Label(search_frame, text="Pesquisar tabelas:", font=("Arial", 11)).pack(
            side=tk.LEFT
        )

        self.search_entry = tk.Entry(
            search_frame, textvariable=self.search_var, font=("Arial", 11)
        )
        self.search_entry.pack(side=tk.LEFT, fill="x", expand=True, padx=(5, 5))

<<<<<<< HEAD
        criar_botao_colorido(
            search_frame,
            "Limpar",
            self._clear_search,
            estilo="secondary",
            fonte=("Arial", 10),
        ).pack(side=tk.LEFT, padx=(5, 0))
=======
        tk.Button(search_frame, text="Limpar", command=self._clear_search).pack(
            side=tk.LEFT
        )
>>>>>>> 6a413778

        list_container = tk.Frame(self)
        list_container.pack(fill="both", expand=True)

        self.canvas = tk.Canvas(list_container, borderwidth=0)
        self.canvas.pack(side=tk.LEFT, fill="both", expand=True)

        self.scrollbar_vertical = tk.Scrollbar(
            list_container, orient=tk.VERTICAL, command=self.canvas.yview
        )
        self.scrollbar_vertical.pack(side=tk.RIGHT, fill=tk.Y)

        self.canvas.configure(yscrollcommand=self.scrollbar_vertical.set)

        self.inner_frame = tk.Frame(self.canvas)
        self.canvas_window = self.canvas.create_window(
            (0, 0), window=self.inner_frame, anchor="nw"
        )

        self.inner_frame.bind("<Configure>", self._update_scroll_region)

        self.scrollbar_horizontal = tk.Scrollbar(
            self, orient=tk.HORIZONTAL, command=self.canvas.xview
        )
        self.scrollbar_horizontal.pack(fill=tk.X, padx=10, pady=(0, 10))

        self.canvas.configure(xscrollcommand=self.scrollbar_horizontal.set)

    def focus_search(self):
        self.search_entry.focus_set()

    def set_tables(self, tables: List[str]):
        self.all_tables = sorted(tables)
        self.selected_tables.intersection_update(self.all_tables)
        self._rebuild_checkbuttons()

    def get_selected_tables(self) -> List[str]:
        return [t for t in self.all_tables if t in self.selected_tables]

    def _filtered_tables(self) -> List[str]:
        termo = self.search_var.get().strip().lower()
        if not termo:
            return list(self.all_tables)
        return [tabela for tabela in self.all_tables if termo in tabela.lower()]

    def _rebuild_checkbuttons(self):
        for widget in self.inner_frame.winfo_children():
            widget.destroy()
        self.check_vars.clear()

        tabelas_filtradas = self._filtered_tables()

        if not tabelas_filtradas:
            tk.Label(
                self.inner_frame, text="Nenhuma tabela encontrada.", font=("Arial", 11)
            ).grid(row=0, column=0, padx=10, pady=10, sticky="w")
            self._update_scroll_region()
            return

        for column in range(self.columns):
            self.inner_frame.grid_columnconfigure(column, weight=1, pad=5)

        for indice, tabela in enumerate(tabelas_filtradas):
            variavel = tk.BooleanVar(value=tabela in self.selected_tables)
            self.check_vars[tabela] = variavel
            caixa_selecao = tk.Checkbutton(
                self.inner_frame,
                text=tabela,
                variable=variavel,
                onvalue=True,
                offvalue=False,
                anchor="w",
                padx=10,
                pady=2,
                command=lambda nome=tabela, var=variavel: self._toggle_selection(
                    nome, var.get()
                ),
            )
            linha = indice // self.columns
            coluna = indice % self.columns
            caixa_selecao.grid(row=linha, column=coluna, sticky="w")

        self._update_scroll_region()

    def _toggle_selection(self, tabela, selecionada):
        if selecionada:
            self.selected_tables.add(tabela)
        else:
            self.selected_tables.discard(tabela)

    def _clear_search(self):
        self.search_var.set("")

    def _on_search_change(self, *_):
        self._rebuild_checkbuttons()

    def _update_scroll_region(self, _event=None):
        self.canvas.configure(scrollregion=self.canvas.bbox("all"))


def obter_tabelas_selecionadas(table_selector: TableSelector):
    return table_selector.get_selected_tables()


def executar_migracao(table_selector, caixa_saida):
    tabelas = obter_tabelas_selecionadas(table_selector)
    if not tabelas:
        escrever_saida(caixa_saida, "[ERRO] Selecione ao menos uma tabela para migrar.")
        return

    def run():
        try:
            config = carregar_config()
            for tabela in tabelas:
<<<<<<< HEAD
                escrever_saida(
                    caixa_saida, f"🔄 Iniciando migração da tabela '{tabela}'..."
                )
                total, tempo = executar_dump(
                    tabela,
                    config,
                    log_fn=lambda msg, tabela=tabela: escrever_saida(
                        caixa_saida, f"[{tabela}] {msg}"
                    ),
                )
                escrever_saida(
                    caixa_saida,
                    f"✅ Migração da tabela '{tabela}' concluída: {total} registros em {tempo:.2f} segundos.",
                )
            escrever_saida(
                caixa_saida,
                "🚀 Processo finalizado para todas as tabelas selecionadas.",
            )
=======
                escrever_saida(caixa_saida, f"🔄 Iniciando migração da tabela '{tabela}'...")
                total, tempo = executar_dump(
                    tabela,
                    config,
                    log_fn=lambda msg, tabela=tabela: escrever_saida(caixa_saida, f"[{tabela}] {msg}")
                )
                escrever_saida(caixa_saida, f"✅ Migração da tabela '{tabela}' concluída: {total} registros em {tempo:.2f} segundos.")
            escrever_saida(caixa_saida, "🚀 Processo finalizado para todas as tabelas selecionadas.")
>>>>>>> 6a413778
        except Exception as e:
            escrever_saida(caixa_saida, f"[ERRO] {e}")

    threading.Thread(target=run, daemon=True).start()

<<<<<<< HEAD

=======
>>>>>>> 6a413778
def testar_conexao_firebird(caixa_saida):
    try:
        config = carregar_config()
        con = conectar_firebird(config)
        con.close()
        escrever_saida(caixa_saida, "✅ Conexão com Firebird bem-sucedida.")
    except Exception as e:
        escrever_saida(caixa_saida, f"[ERRO] Firebird: {e}")

<<<<<<< HEAD

=======
>>>>>>> 6a413778
def testar_conexao_mssql(caixa_saida):
    try:
        config = carregar_config()
        con = conectar_mssql(config)
        con.close()
        escrever_saida(caixa_saida, "✅ Conexão com MSSQL bem-sucedida.")
    except Exception as e:
        escrever_saida(caixa_saida, f"[ERRO] MSSQL: {e}")

<<<<<<< HEAD

def contar_registros(table_selector, caixa_saida):
    tabelas = obter_tabelas_selecionadas(table_selector)
    if not tabelas:
        escrever_saida(
            caixa_saida, "[ERRO] Selecione ao menos uma tabela para contagem."
        )
=======
def contar_registros(entry_tabela, listbox_tabelas, caixa_saida):
    tabelas = obter_tabelas_selecionadas(entry_tabela, listbox_tabelas)
    if not tabelas:
        escrever_saida(caixa_saida, "[ERRO] Selecione ou informe ao menos uma tabela para contagem.")
>>>>>>> 6a413778
        return

    def run():
        con_fb = None
        con_sql = None
        try:
            config = carregar_config()
            con_fb = conectar_firebird(config)
            cur_fb = con_fb.cursor()
            con_sql = conectar_mssql(config)
            cur_sql = con_sql.cursor()

            for tabela in tabelas:
                cur_fb.execute(f"SELECT COUNT(*) FROM {tabela}")
                total_fb = cur_fb.fetchone()[0]

                cur_sql.execute(f"SELECT COUNT(*) FROM {tabela}")
                total_sql = cur_sql.fetchone()[0]

<<<<<<< HEAD
                escrever_saida(
                    caixa_saida,
                    f"📌 {tabela} - Total na origem (Firebird): {total_fb} registros",
                )
                escrever_saida(
                    caixa_saida,
                    f"📌 {tabela} - Total no destino (MSSQL): {total_sql} registros",
                )
=======
                escrever_saida(caixa_saida, f"📌 {tabela} - Total na origem (Firebird): {total_fb} registros")
                escrever_saida(caixa_saida, f"📌 {tabela} - Total no destino (MSSQL): {total_sql} registros")
>>>>>>> 6a413778

            con_fb.close()
            con_sql.close()

        except Exception as e:
            escrever_saida(caixa_saida, f"[ERRO] ao contar registros: {e}")
        finally:
            if con_fb:
                try:
                    con_fb.close()
                except Exception:
                    pass
            if con_sql:
                try:
                    con_sql.close()
                except Exception:
                    pass

    threading.Thread(target=run, daemon=True).start()


<<<<<<< HEAD
def carregar_tabelas(table_selector, caixa_saida):
=======
def carregar_tabelas(listbox_tabelas, caixa_saida):
>>>>>>> 6a413778
    escrever_saida(caixa_saida, "🔄 Carregando tabelas disponíveis do Firebird...")

    def run():
        con = None
        try:
            config = carregar_config()
            con = conectar_firebird(config)
            tabelas = listar_tabelas_firebird(con)

            def atualizar_lista():
<<<<<<< HEAD
                table_selector.set_tables(tabelas)
                escrever_saida(
                    caixa_saida, f"📋 {len(tabelas)} tabelas disponíveis carregadas."
                )

            table_selector.after(0, atualizar_lista)
        except Exception as e:
            table_selector.after(
                0,
                lambda: escrever_saida(caixa_saida, f"[ERRO] ao carregar tabelas: {e}"),
            )
=======
                listbox_tabelas.delete(0, tk.END)
                for tabela in tabelas:
                    listbox_tabelas.insert(tk.END, tabela)
                escrever_saida(caixa_saida, f"📋 {len(tabelas)} tabelas disponíveis carregadas.")

            listbox_tabelas.after(0, atualizar_lista)
        except Exception as e:
            listbox_tabelas.after(0, lambda: escrever_saida(caixa_saida, f"[ERRO] ao carregar tabelas: {e}"))
>>>>>>> 6a413778
        finally:
            if con:
                con.close()

    threading.Thread(target=run, daemon=True).start()

<<<<<<< HEAD

=======
>>>>>>> 6a413778
def abrir_edicao_config():
    config = carregar_config()

    def salvar_e_fechar():
        try:
<<<<<<< HEAD
            config["firebird"]["database"] = firebird_db.get()
            config["firebird"]["host"] = firebird_host.get()
            config["firebird"]["port"] = int(firebird_port.get())
            config["firebird"]["user"] = firebird_user.get()
            config["firebird"]["password"] = firebird_pwd.get()

            config["mssql"]["server"] = mssql_server.get()
            config["mssql"]["database"] = mssql_db.get()
            config["mssql"]["user"] = mssql_user.get()
            config["mssql"]["password"] = mssql_pwd.get()

            config["settings"]["chunk_size"] = int(chunk_size.get())
=======
            config['firebird']['database'] = firebird_db.get()
            config['firebird']['host'] = firebird_host.get()
            config['firebird']['port'] = int(firebird_port.get())
            config['firebird']['user'] = firebird_user.get()
            config['firebird']['password'] = firebird_pwd.get()

            config['mssql']['server'] = mssql_server.get()
            config['mssql']['database'] = mssql_db.get()
            config['mssql']['user'] = mssql_user.get()
            config['mssql']['password'] = mssql_pwd.get()

            config['settings']['chunk_size'] = int(chunk_size.get())
>>>>>>> 6a413778
            salvar_config(config)
            config_window.destroy()
        except Exception as e:
            messagebox.showerror("Erro ao salvar", str(e))

    config_window = tk.Toplevel()
    config_window.title("Editar Configuração")
    config_window.geometry("520x550")

    # Firebird
    tk.Label(config_window, text="Firebird - Caminho do Banco:").pack()
    firebird_db = tk.Entry(config_window, width=60)
<<<<<<< HEAD
    firebird_db.insert(0, config["firebird"]["database"])
=======
    firebird_db.insert(0, config['firebird']['database'])
>>>>>>> 6a413778
    firebird_db.pack()

    tk.Label(config_window, text="Firebird - Host:").pack()
    firebird_host = tk.Entry(config_window, width=60)
<<<<<<< HEAD
    firebird_host.insert(0, config["firebird"]["host"])
=======
    firebird_host.insert(0, config['firebird']['host'])
>>>>>>> 6a413778
    firebird_host.pack()

    tk.Label(config_window, text="Firebird - Porta:").pack()
    firebird_port = tk.Entry(config_window, width=60)
<<<<<<< HEAD
    firebird_port.insert(0, str(config["firebird"]["port"]))
=======
    firebird_port.insert(0, str(config['firebird']['port']))
>>>>>>> 6a413778
    firebird_port.pack()

    tk.Label(config_window, text="Firebird - Usuário:").pack()
    firebird_user = tk.Entry(config_window, width=60)
<<<<<<< HEAD
    firebird_user.insert(0, config["firebird"]["user"])
=======
    firebird_user.insert(0, config['firebird']['user'])
>>>>>>> 6a413778
    firebird_user.pack()

    tk.Label(config_window, text="Firebird - Senha:").pack()
    firebird_pwd = tk.Entry(config_window, width=60)
<<<<<<< HEAD
    firebird_pwd.insert(0, config["firebird"]["password"])
=======
    firebird_pwd.insert(0, config['firebird']['password'])
>>>>>>> 6a413778
    firebird_pwd.pack()

    # MSSQL
    tk.Label(config_window, text="MSSQL - Servidor:").pack()
    mssql_server = tk.Entry(config_window, width=60)
<<<<<<< HEAD
    mssql_server.insert(0, config["mssql"]["server"])
=======
    mssql_server.insert(0, config['mssql']['server'])
>>>>>>> 6a413778
    mssql_server.pack()

    tk.Label(config_window, text="MSSQL - Nome do Banco:").pack()
    mssql_db = tk.Entry(config_window, width=60)
<<<<<<< HEAD
    mssql_db.insert(0, config["mssql"]["database"])
=======
    mssql_db.insert(0, config['mssql']['database'])
>>>>>>> 6a413778
    mssql_db.pack()

    tk.Label(config_window, text="MSSQL - Usuário:").pack()
    mssql_user = tk.Entry(config_window, width=60)
<<<<<<< HEAD
    mssql_user.insert(0, config["mssql"]["user"])
=======
    mssql_user.insert(0, config['mssql']['user'])
>>>>>>> 6a413778
    mssql_user.pack()

    tk.Label(config_window, text="MSSQL - Senha:").pack()
    mssql_pwd = tk.Entry(config_window, width=60)
<<<<<<< HEAD
    mssql_pwd.insert(0, config["mssql"]["password"])
=======
    mssql_pwd.insert(0, config['mssql']['password'])
>>>>>>> 6a413778
    mssql_pwd.pack()

    # Outros
    tk.Label(config_window, text="Tamanho do bloco (chunk_size):").pack()
    chunk_size = tk.Entry(config_window, width=20)
<<<<<<< HEAD
    chunk_size.insert(0, str(config["settings"]["chunk_size"]))
    chunk_size.pack()

    tk.Button(config_window, text="Salvar Configuração", command=salvar_e_fechar).pack(
        pady=10
    )

=======
    chunk_size.insert(0, str(config['settings']['chunk_size']))
    chunk_size.pack()

    tk.Button(config_window, text="Salvar Configuração", command=salvar_e_fechar).pack(pady=10)
>>>>>>> 6a413778

def criar_interface():
    root = tk.Tk()
    root.title("Migração Firebird → MSSQL (pymssql)")
<<<<<<< HEAD
    root.geometry("780x620")

    tabela_selector = TableSelector(root, columns=3)
    tabela_selector.pack(fill="both", expand=False, padx=10, pady=(10, 5))
    tabela_selector.focus_search()
=======
    root.geometry("680x580")

    tk.Label(root, text="Tabela a migrar:", font=("Arial", 12)).pack(pady=5)
    entry_tabela = tk.Entry(root, font=("Arial", 12), width=50)
    entry_tabela.pack(pady=5)

    tk.Label(root, text="Tabelas disponíveis (Ctrl/Shift para múltiplas):", font=("Arial", 12)).pack(pady=(10, 5))

    frame_lista = tk.Frame(root)
    frame_lista.pack(padx=10, fill="both", expand=False)

    listbox_tabelas = tk.Listbox(frame_lista, selectmode=tk.MULTIPLE, font=("Courier", 10),
                                 width=50, height=10, exportselection=False)
    listbox_tabelas.pack(side=tk.LEFT, fill="both", expand=True)

    scrollbar_lista = tk.Scrollbar(frame_lista, orient=tk.VERTICAL, command=listbox_tabelas.yview)
    scrollbar_lista.pack(side=tk.RIGHT, fill=tk.Y)
    listbox_tabelas.config(yscrollcommand=scrollbar_lista.set)
>>>>>>> 6a413778

    frame_botoes = tk.Frame(root)
    frame_botoes.pack(pady=10)

<<<<<<< HEAD
    criar_botao_colorido(
        frame_botoes,
        "Iniciar Migração",
        lambda: executar_migracao(tabela_selector, caixa_saida),
        estilo="success",
    ).grid(row=0, column=0, padx=5, pady=5)

    criar_botao_colorido(
        frame_botoes,
        "Editar Configuração",
        abrir_edicao_config,
        estilo="secondary",
    ).grid(row=0, column=1, padx=5, pady=5)

    criar_botao_colorido(
        frame_botoes,
        "Testar Firebird",
        lambda: testar_conexao_firebird(caixa_saida),
        estilo="info",
    ).grid(row=0, column=2, padx=5, pady=5)

    criar_botao_colorido(
        frame_botoes,
        "Testar MSSQL",
        lambda: testar_conexao_mssql(caixa_saida),
        estilo="info",
    ).grid(row=0, column=3, padx=5, pady=5)

    criar_botao_colorido(
        frame_botoes,
        "Contar Registros",
        lambda: contar_registros(tabela_selector, caixa_saida),
        estilo="warning",
    ).grid(row=0, column=4, padx=5, pady=5)

    criar_botao_colorido(
        frame_botoes,
        "Carregar Tabelas",
        lambda: carregar_tabelas(tabela_selector, caixa_saida),
        estilo="primary",
    ).grid(row=0, column=5, padx=5, pady=5)
=======
    tk.Button(frame_botoes, text="Iniciar Migração", font=("Arial", 10),
              command=lambda: executar_migracao(entry_tabela, listbox_tabelas, caixa_saida)).grid(row=0, column=0, padx=5)

    tk.Button(frame_botoes, text="Editar Configuração", font=("Arial", 10),
              command=abrir_edicao_config).grid(row=0, column=1, padx=5)

    tk.Button(frame_botoes, text="Testar Firebird", font=("Arial", 10),
              command=lambda: testar_conexao_firebird(caixa_saida)).grid(row=0, column=2, padx=5)

    tk.Button(frame_botoes, text="Testar MSSQL", font=("Arial", 10),
              command=lambda: testar_conexao_mssql(caixa_saida)).grid(row=0, column=3, padx=5)

    tk.Button(frame_botoes, text="Contar Registros", font=("Arial", 10),
              command=lambda: contar_registros(entry_tabela, listbox_tabelas, caixa_saida)).grid(row=0, column=4, padx=5)

    tk.Button(frame_botoes, text="Carregar Tabelas", font=("Arial", 10),
              command=lambda: carregar_tabelas(listbox_tabelas, caixa_saida)).grid(row=0, column=5, padx=5)
>>>>>>> 6a413778

    tk.Label(root, text="Saída de Log:").pack()

    caixa_saida = tk.Text(root, wrap="word", height=20, font=("Courier", 10))
    caixa_saida.pack(fill="both", expand=True, padx=10, pady=5)

    scrollbar = tk.Scrollbar(root, command=caixa_saida.yview)
    caixa_saida.config(yscrollcommand=scrollbar.set)
    scrollbar.pack(side=tk.RIGHT, fill=tk.Y)

<<<<<<< HEAD
    root.after(200, lambda: carregar_tabelas(tabela_selector, caixa_saida))

    root.mainloop()


=======
    root.after(200, lambda: carregar_tabelas(listbox_tabelas, caixa_saida))

    root.mainloop()

>>>>>>> 6a413778
if __name__ == "__main__":
    criar_interface()<|MERGE_RESOLUTION|>--- conflicted
+++ resolved
@@ -10,63 +10,6 @@
 
 CONFIG_PATH = "config.json"
 
-<<<<<<< HEAD
-BUTTON_COLORS = {
-    "primary": {
-        "background": "#1976D2",
-        "foreground": "#FFFFFF",
-        "activebackground": "#115293",
-        "activeforeground": "#FFFFFF",
-    },
-    "secondary": {
-        "background": "#455A64",
-        "foreground": "#FFFFFF",
-        "activebackground": "#1C313A",
-        "activeforeground": "#FFFFFF",
-    },
-    "success": {
-        "background": "#2E7D32",
-        "foreground": "#FFFFFF",
-        "activebackground": "#1B5E20",
-        "activeforeground": "#FFFFFF",
-    },
-    "warning": {
-        "background": "#F9A825",
-        "foreground": "#1A1A1A",
-        "activebackground": "#F57F17",
-        "activeforeground": "#1A1A1A",
-    },
-    "info": {
-        "background": "#0288D1",
-        "foreground": "#FFFFFF",
-        "activebackground": "#01579B",
-        "activeforeground": "#FFFFFF",
-    },
-}
-
-
-def criar_botao_colorido(
-    parent, texto, comando, *, estilo="primary", fonte=("Arial", 10)
-):
-    cores = BUTTON_COLORS.get(estilo, BUTTON_COLORS["primary"])
-    return tk.Button(
-        parent,
-        text=texto,
-        font=fonte,
-        command=comando,
-        bg=cores["background"],
-        fg=cores["foreground"],
-        activebackground=cores["activebackground"],
-        activeforeground=cores["activeforeground"],
-        relief=tk.RAISED,
-        bd=1,
-        cursor="hand2",
-        padx=10,
-        pady=5,
-    )
-
-=======
->>>>>>> 6a413778
 
 def carregar_config():
     with open(CONFIG_PATH, "r") as f:
@@ -106,7 +49,6 @@
         )
         self.search_entry.pack(side=tk.LEFT, fill="x", expand=True, padx=(5, 5))
 
-<<<<<<< HEAD
         criar_botao_colorido(
             search_frame,
             "Limpar",
@@ -114,11 +56,6 @@
             estilo="secondary",
             fonte=("Arial", 10),
         ).pack(side=tk.LEFT, padx=(5, 0))
-=======
-        tk.Button(search_frame, text="Limpar", command=self._clear_search).pack(
-            side=tk.LEFT
-        )
->>>>>>> 6a413778
 
         list_container = tk.Frame(self)
         list_container.pack(fill="both", expand=True)
@@ -233,7 +170,6 @@
         try:
             config = carregar_config()
             for tabela in tabelas:
-<<<<<<< HEAD
                 escrever_saida(
                     caixa_saida, f"🔄 Iniciando migração da tabela '{tabela}'..."
                 )
@@ -252,25 +188,12 @@
                 caixa_saida,
                 "🚀 Processo finalizado para todas as tabelas selecionadas.",
             )
-=======
-                escrever_saida(caixa_saida, f"🔄 Iniciando migração da tabela '{tabela}'...")
-                total, tempo = executar_dump(
-                    tabela,
-                    config,
-                    log_fn=lambda msg, tabela=tabela: escrever_saida(caixa_saida, f"[{tabela}] {msg}")
-                )
-                escrever_saida(caixa_saida, f"✅ Migração da tabela '{tabela}' concluída: {total} registros em {tempo:.2f} segundos.")
-            escrever_saida(caixa_saida, "🚀 Processo finalizado para todas as tabelas selecionadas.")
->>>>>>> 6a413778
         except Exception as e:
             escrever_saida(caixa_saida, f"[ERRO] {e}")
 
     threading.Thread(target=run, daemon=True).start()
 
-<<<<<<< HEAD
-
-=======
->>>>>>> 6a413778
+
 def testar_conexao_firebird(caixa_saida):
     try:
         config = carregar_config()
@@ -280,10 +203,7 @@
     except Exception as e:
         escrever_saida(caixa_saida, f"[ERRO] Firebird: {e}")
 
-<<<<<<< HEAD
-
-=======
->>>>>>> 6a413778
+
 def testar_conexao_mssql(caixa_saida):
     try:
         config = carregar_config()
@@ -293,7 +213,6 @@
     except Exception as e:
         escrever_saida(caixa_saida, f"[ERRO] MSSQL: {e}")
 
-<<<<<<< HEAD
 
 def contar_registros(table_selector, caixa_saida):
     tabelas = obter_tabelas_selecionadas(table_selector)
@@ -301,12 +220,6 @@
         escrever_saida(
             caixa_saida, "[ERRO] Selecione ao menos uma tabela para contagem."
         )
-=======
-def contar_registros(entry_tabela, listbox_tabelas, caixa_saida):
-    tabelas = obter_tabelas_selecionadas(entry_tabela, listbox_tabelas)
-    if not tabelas:
-        escrever_saida(caixa_saida, "[ERRO] Selecione ou informe ao menos uma tabela para contagem.")
->>>>>>> 6a413778
         return
 
     def run():
@@ -326,7 +239,6 @@
                 cur_sql.execute(f"SELECT COUNT(*) FROM {tabela}")
                 total_sql = cur_sql.fetchone()[0]
 
-<<<<<<< HEAD
                 escrever_saida(
                     caixa_saida,
                     f"📌 {tabela} - Total na origem (Firebird): {total_fb} registros",
@@ -335,10 +247,6 @@
                     caixa_saida,
                     f"📌 {tabela} - Total no destino (MSSQL): {total_sql} registros",
                 )
-=======
-                escrever_saida(caixa_saida, f"📌 {tabela} - Total na origem (Firebird): {total_fb} registros")
-                escrever_saida(caixa_saida, f"📌 {tabela} - Total no destino (MSSQL): {total_sql} registros")
->>>>>>> 6a413778
 
             con_fb.close()
             con_sql.close()
@@ -360,11 +268,7 @@
     threading.Thread(target=run, daemon=True).start()
 
 
-<<<<<<< HEAD
 def carregar_tabelas(table_selector, caixa_saida):
-=======
-def carregar_tabelas(listbox_tabelas, caixa_saida):
->>>>>>> 6a413778
     escrever_saida(caixa_saida, "🔄 Carregando tabelas disponíveis do Firebird...")
 
     def run():
@@ -375,7 +279,6 @@
             tabelas = listar_tabelas_firebird(con)
 
             def atualizar_lista():
-<<<<<<< HEAD
                 table_selector.set_tables(tabelas)
                 escrever_saida(
                     caixa_saida, f"📋 {len(tabelas)} tabelas disponíveis carregadas."
@@ -387,32 +290,18 @@
                 0,
                 lambda: escrever_saida(caixa_saida, f"[ERRO] ao carregar tabelas: {e}"),
             )
-=======
-                listbox_tabelas.delete(0, tk.END)
-                for tabela in tabelas:
-                    listbox_tabelas.insert(tk.END, tabela)
-                escrever_saida(caixa_saida, f"📋 {len(tabelas)} tabelas disponíveis carregadas.")
-
-            listbox_tabelas.after(0, atualizar_lista)
-        except Exception as e:
-            listbox_tabelas.after(0, lambda: escrever_saida(caixa_saida, f"[ERRO] ao carregar tabelas: {e}"))
->>>>>>> 6a413778
         finally:
             if con:
                 con.close()
 
     threading.Thread(target=run, daemon=True).start()
 
-<<<<<<< HEAD
-
-=======
->>>>>>> 6a413778
+
 def abrir_edicao_config():
     config = carregar_config()
 
     def salvar_e_fechar():
         try:
-<<<<<<< HEAD
             config["firebird"]["database"] = firebird_db.get()
             config["firebird"]["host"] = firebird_host.get()
             config["firebird"]["port"] = int(firebird_port.get())
@@ -425,20 +314,6 @@
             config["mssql"]["password"] = mssql_pwd.get()
 
             config["settings"]["chunk_size"] = int(chunk_size.get())
-=======
-            config['firebird']['database'] = firebird_db.get()
-            config['firebird']['host'] = firebird_host.get()
-            config['firebird']['port'] = int(firebird_port.get())
-            config['firebird']['user'] = firebird_user.get()
-            config['firebird']['password'] = firebird_pwd.get()
-
-            config['mssql']['server'] = mssql_server.get()
-            config['mssql']['database'] = mssql_db.get()
-            config['mssql']['user'] = mssql_user.get()
-            config['mssql']['password'] = mssql_pwd.get()
-
-            config['settings']['chunk_size'] = int(chunk_size.get())
->>>>>>> 6a413778
             salvar_config(config)
             config_window.destroy()
         except Exception as e:
@@ -451,90 +326,53 @@
     # Firebird
     tk.Label(config_window, text="Firebird - Caminho do Banco:").pack()
     firebird_db = tk.Entry(config_window, width=60)
-<<<<<<< HEAD
     firebird_db.insert(0, config["firebird"]["database"])
-=======
-    firebird_db.insert(0, config['firebird']['database'])
->>>>>>> 6a413778
     firebird_db.pack()
 
     tk.Label(config_window, text="Firebird - Host:").pack()
     firebird_host = tk.Entry(config_window, width=60)
-<<<<<<< HEAD
     firebird_host.insert(0, config["firebird"]["host"])
-=======
-    firebird_host.insert(0, config['firebird']['host'])
->>>>>>> 6a413778
     firebird_host.pack()
 
     tk.Label(config_window, text="Firebird - Porta:").pack()
     firebird_port = tk.Entry(config_window, width=60)
-<<<<<<< HEAD
     firebird_port.insert(0, str(config["firebird"]["port"]))
-=======
-    firebird_port.insert(0, str(config['firebird']['port']))
->>>>>>> 6a413778
     firebird_port.pack()
 
     tk.Label(config_window, text="Firebird - Usuário:").pack()
     firebird_user = tk.Entry(config_window, width=60)
-<<<<<<< HEAD
     firebird_user.insert(0, config["firebird"]["user"])
-=======
-    firebird_user.insert(0, config['firebird']['user'])
->>>>>>> 6a413778
     firebird_user.pack()
 
     tk.Label(config_window, text="Firebird - Senha:").pack()
     firebird_pwd = tk.Entry(config_window, width=60)
-<<<<<<< HEAD
     firebird_pwd.insert(0, config["firebird"]["password"])
-=======
-    firebird_pwd.insert(0, config['firebird']['password'])
->>>>>>> 6a413778
     firebird_pwd.pack()
 
     # MSSQL
     tk.Label(config_window, text="MSSQL - Servidor:").pack()
     mssql_server = tk.Entry(config_window, width=60)
-<<<<<<< HEAD
     mssql_server.insert(0, config["mssql"]["server"])
-=======
-    mssql_server.insert(0, config['mssql']['server'])
->>>>>>> 6a413778
     mssql_server.pack()
 
     tk.Label(config_window, text="MSSQL - Nome do Banco:").pack()
     mssql_db = tk.Entry(config_window, width=60)
-<<<<<<< HEAD
     mssql_db.insert(0, config["mssql"]["database"])
-=======
-    mssql_db.insert(0, config['mssql']['database'])
->>>>>>> 6a413778
     mssql_db.pack()
 
     tk.Label(config_window, text="MSSQL - Usuário:").pack()
     mssql_user = tk.Entry(config_window, width=60)
-<<<<<<< HEAD
     mssql_user.insert(0, config["mssql"]["user"])
-=======
-    mssql_user.insert(0, config['mssql']['user'])
->>>>>>> 6a413778
     mssql_user.pack()
 
     tk.Label(config_window, text="MSSQL - Senha:").pack()
     mssql_pwd = tk.Entry(config_window, width=60)
-<<<<<<< HEAD
     mssql_pwd.insert(0, config["mssql"]["password"])
-=======
-    mssql_pwd.insert(0, config['mssql']['password'])
->>>>>>> 6a413778
     mssql_pwd.pack()
 
     # Outros
     tk.Label(config_window, text="Tamanho do bloco (chunk_size):").pack()
     chunk_size = tk.Entry(config_window, width=20)
-<<<<<<< HEAD
     chunk_size.insert(0, str(config["settings"]["chunk_size"]))
     chunk_size.pack()
 
@@ -542,47 +380,19 @@
         pady=10
     )
 
-=======
-    chunk_size.insert(0, str(config['settings']['chunk_size']))
-    chunk_size.pack()
-
-    tk.Button(config_window, text="Salvar Configuração", command=salvar_e_fechar).pack(pady=10)
->>>>>>> 6a413778
 
 def criar_interface():
     root = tk.Tk()
     root.title("Migração Firebird → MSSQL (pymssql)")
-<<<<<<< HEAD
     root.geometry("780x620")
 
     tabela_selector = TableSelector(root, columns=3)
     tabela_selector.pack(fill="both", expand=False, padx=10, pady=(10, 5))
     tabela_selector.focus_search()
-=======
-    root.geometry("680x580")
-
-    tk.Label(root, text="Tabela a migrar:", font=("Arial", 12)).pack(pady=5)
-    entry_tabela = tk.Entry(root, font=("Arial", 12), width=50)
-    entry_tabela.pack(pady=5)
-
-    tk.Label(root, text="Tabelas disponíveis (Ctrl/Shift para múltiplas):", font=("Arial", 12)).pack(pady=(10, 5))
-
-    frame_lista = tk.Frame(root)
-    frame_lista.pack(padx=10, fill="both", expand=False)
-
-    listbox_tabelas = tk.Listbox(frame_lista, selectmode=tk.MULTIPLE, font=("Courier", 10),
-                                 width=50, height=10, exportselection=False)
-    listbox_tabelas.pack(side=tk.LEFT, fill="both", expand=True)
-
-    scrollbar_lista = tk.Scrollbar(frame_lista, orient=tk.VERTICAL, command=listbox_tabelas.yview)
-    scrollbar_lista.pack(side=tk.RIGHT, fill=tk.Y)
-    listbox_tabelas.config(yscrollcommand=scrollbar_lista.set)
->>>>>>> 6a413778
 
     frame_botoes = tk.Frame(root)
     frame_botoes.pack(pady=10)
 
-<<<<<<< HEAD
     criar_botao_colorido(
         frame_botoes,
         "Iniciar Migração",
@@ -624,25 +434,6 @@
         lambda: carregar_tabelas(tabela_selector, caixa_saida),
         estilo="primary",
     ).grid(row=0, column=5, padx=5, pady=5)
-=======
-    tk.Button(frame_botoes, text="Iniciar Migração", font=("Arial", 10),
-              command=lambda: executar_migracao(entry_tabela, listbox_tabelas, caixa_saida)).grid(row=0, column=0, padx=5)
-
-    tk.Button(frame_botoes, text="Editar Configuração", font=("Arial", 10),
-              command=abrir_edicao_config).grid(row=0, column=1, padx=5)
-
-    tk.Button(frame_botoes, text="Testar Firebird", font=("Arial", 10),
-              command=lambda: testar_conexao_firebird(caixa_saida)).grid(row=0, column=2, padx=5)
-
-    tk.Button(frame_botoes, text="Testar MSSQL", font=("Arial", 10),
-              command=lambda: testar_conexao_mssql(caixa_saida)).grid(row=0, column=3, padx=5)
-
-    tk.Button(frame_botoes, text="Contar Registros", font=("Arial", 10),
-              command=lambda: contar_registros(entry_tabela, listbox_tabelas, caixa_saida)).grid(row=0, column=4, padx=5)
-
-    tk.Button(frame_botoes, text="Carregar Tabelas", font=("Arial", 10),
-              command=lambda: carregar_tabelas(listbox_tabelas, caixa_saida)).grid(row=0, column=5, padx=5)
->>>>>>> 6a413778
 
     tk.Label(root, text="Saída de Log:").pack()
 
@@ -653,17 +444,10 @@
     caixa_saida.config(yscrollcommand=scrollbar.set)
     scrollbar.pack(side=tk.RIGHT, fill=tk.Y)
 
-<<<<<<< HEAD
     root.after(200, lambda: carregar_tabelas(tabela_selector, caixa_saida))
 
     root.mainloop()
 
 
-=======
-    root.after(200, lambda: carregar_tabelas(listbox_tabelas, caixa_saida))
-
-    root.mainloop()
-
->>>>>>> 6a413778
 if __name__ == "__main__":
     criar_interface()