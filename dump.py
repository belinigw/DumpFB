import logging
import threading
import time
from collections import defaultdict
from dataclasses import dataclass
from typing import Callable, Dict, Iterable, Optional, Sequence, Set, Tuple, List

from db_firebird import (
    buscar_lotes_firebird,
    conectar_firebird,
    inserir_lote_firebird,
    limpar_tabela_firebird,
    listar_constraints_firebird,
    listar_indices_firebird,
    listar_procedures_firebird,
    listar_tabelas_firebird,
    listar_triggers_firebird,
)
from db_mssql import (
    ativar_constraint,
    ativar_constraints_tabelas,
    ativar_indice,
    ativar_trigger,
    conectar_mssql,
    definir_identity_insert,
    desativar_constraints_tabelas,
    desativar_indice,
    desativar_trigger,
    inserir_lote_mssql,
    limpar_tabela_destino,
    listar_constraints_desativadas,
    listar_constraints_mssql,
    listar_indices_ativos,
    listar_indices_mssql,
    listar_procedures_mssql,
    listar_tabelas_mssql,
    listar_triggers_ativas,
    listar_triggers_mssql,
    possui_coluna_identidade,
)

SQLLogger = Optional[Callable[[str], None]]
LogFunction = Callable[[str], None]
ConstraintResolver = Optional[Callable[[str, str], Optional[str]]]


class OperationCancelled(Exception):
    """Raised when the current migration was cancelled by the user."""

    pass


@dataclass
class MigrationSummary:
    total_inseridos: int
    tempo_total: float
    constraints_pendentes: Sequence[Tuple[str, str]]
    comparacao_modelo: Dict[str, Dict[str, Sequence[str]]]


class BaseDestinationHandler:
    supports_constraints = False
    supports_identity_insert = False
    supports_global_disable = False

    def __init__(self, connection, sql_logger: SQLLogger = None):
        self.connection = connection
        self.sql_logger = sql_logger

    def list_tables(self) -> Sequence[str]:
        raise NotImplementedError

    def disable_constraints(self) -> None:
        return None

    def enable_constraints(self) -> None:
        return None

    def disable_all_objects(self) -> None:
        return None

    def enable_all_objects(self) -> None:
        return None

    def list_disabled_constraints(self) -> Sequence[Tuple[str, str]]:
        return []

    def enable_specific_constraint(self, tabela: str, constraint: str) -> None:
        return None

    def clear_table(self, tabela: str) -> None:
        raise NotImplementedError

    def before_inserts(self, tabela: str) -> None:
        return None

    def after_inserts(self, tabela: str) -> None:
        return None

    def insert_batch(
        self, tabela: str, colunas: Sequence[str], dados: Iterable[Sequence]
    ) -> None:
        raise NotImplementedError

    def execute_sql(self, comando: str) -> None:
        cursor = self.connection.cursor()
        if self.sql_logger:
            self.sql_logger(comando)
        cursor.execute(comando)
        try:
            cursor.fetchall()
        except Exception:
            pass
        self.connection.commit()

    def primary_key_columns(self, tabela: str) -> Sequence[str]:
        return []

    def suggest_new_primary_key_value(
        self, tabela: str, coluna: str
    ) -> Optional[object]:
        return None

    def metadata(self) -> Dict[str, Set[str]]:
        raise NotImplementedError


class MssqlDestinationHandler(BaseDestinationHandler):
    supports_constraints = True
    supports_identity_insert = True
    supports_global_disable = True

    def __init__(self, connection, sql_logger: SQLLogger = None):
        super().__init__(connection, sql_logger)
        self._identity_ativado: Dict[str, bool] = {}
        self._disabled_triggers: Dict[str, List[str]] = {}
        self._disabled_indexes: Dict[str, List[str]] = {}
        self._global_objects_disabled = False

    def list_tables(self) -> Sequence[str]:
        return listar_tabelas_mssql(self.connection)

    def disable_constraints(self) -> None:
        tabelas = self.list_tables()
        desativar_constraints_tabelas(self.connection, tabelas, self.sql_logger)

    def enable_constraints(self) -> None:
        tabelas = self.list_tables()
        ativar_constraints_tabelas(self.connection, tabelas, self.sql_logger)

    def disable_all_objects(self) -> None:
        if self._global_objects_disabled:
            return

        tabelas = self.list_tables()
        desativar_constraints_tabelas(self.connection, tabelas, self.sql_logger)

        self._disabled_triggers = {}
        for tabela, trigger in listar_triggers_ativas(self.connection):
            desativar_trigger(self.connection, tabela, trigger, self.sql_logger)
            self._disabled_triggers.setdefault(tabela, []).append(trigger)

        self._disabled_indexes = {}
        for tabela, indice in listar_indices_ativos(self.connection):
            desativar_indice(self.connection, tabela, indice, self.sql_logger)
            self._disabled_indexes.setdefault(tabela, []).append(indice)

        self.connection.commit()
        self._global_objects_disabled = True

    def enable_all_objects(self) -> None:
        if not self._global_objects_disabled:
            return

        tabelas = self.list_tables()
        ativar_constraints_tabelas(self.connection, tabelas, self.sql_logger)

        for tabela, indices in self._disabled_indexes.items():
            for indice in indices:
                ativar_indice(self.connection, tabela, indice, self.sql_logger)

        for tabela, triggers in self._disabled_triggers.items():
            for trigger in triggers:
                ativar_trigger(self.connection, tabela, trigger, self.sql_logger)

        self.connection.commit()
        self._disabled_indexes.clear()
        self._disabled_triggers.clear()
        self._global_objects_disabled = False

    def list_disabled_constraints(self) -> Sequence[Tuple[str, str]]:
        return listar_constraints_desativadas(self.connection)

    def enable_specific_constraint(self, tabela: str, constraint: str) -> None:
        ativar_constraint(self.connection, tabela, constraint, self.sql_logger)

    def clear_table(self, tabela: str) -> None:
        limpar_tabela_destino(self.connection, tabela, self.sql_logger)

    def before_inserts(self, tabela: str) -> None:
        if possui_coluna_identidade(self.connection, tabela):
            definir_identity_insert(self.connection, tabela, True, self.sql_logger)
            self._identity_ativado[tabela] = True

    def after_inserts(self, tabela: str) -> None:
        if self._identity_ativado.pop(tabela, False):
            definir_identity_insert(self.connection, tabela, False, self.sql_logger)

    def insert_batch(
        self, tabela: str, colunas: Sequence[str], dados: Iterable[Sequence]
    ) -> None:
        inserir_lote_mssql(self.connection, tabela, colunas, dados, self.sql_logger)

    def primary_key_columns(self, tabela: str) -> Sequence[str]:
        cursor = self.connection.cursor()
        try:
            cursor.execute(
                """
                SELECT KU.COLUMN_NAME
                FROM INFORMATION_SCHEMA.TABLE_CONSTRAINTS AS TC
                INNER JOIN INFORMATION_SCHEMA.KEY_COLUMN_USAGE AS KU
                    ON TC.CONSTRAINT_NAME = KU.CONSTRAINT_NAME
                    AND TC.TABLE_NAME = KU.TABLE_NAME
                WHERE TC.CONSTRAINT_TYPE = 'PRIMARY KEY'
                  AND TC.TABLE_NAME = %s
                ORDER BY KU.ORDINAL_POSITION
                """,
                (tabela,),
            )
            return [linha[0] for linha in cursor.fetchall() if linha and linha[0]]
        except Exception:
            logging.debug(
                "Falha ao consultar colunas de chave primária para a tabela %s",
                tabela,
                exc_info=True,
            )
            return []

    def suggest_new_primary_key_value(
        self, tabela: str, coluna: str
    ) -> Optional[object]:
        cursor = self.connection.cursor()
        try:
            cursor.execute(f"SELECT MAX([{coluna}]) FROM {tabela}")
            resultado = cursor.fetchone()
        except Exception:
            logging.debug(
                "Falha ao sugerir novo valor para a chave primária %s.%s",
                tabela,
                coluna,
                exc_info=True,
            )
            return None

        if not resultado:
            return None

        valor_atual = resultado[0]
        if valor_atual is None:
            return 1

        if isinstance(valor_atual, (int, float)):
            return type(valor_atual)(valor_atual + 1)

        if isinstance(valor_atual, str) and valor_atual.isdigit():
            return str(int(valor_atual) + 1)

        return None

    def metadata(self) -> Dict[str, Set[str]]:
        return {
            "constraints": listar_constraints_mssql(self.connection),
            "indexes": listar_indices_mssql(self.connection),
            "procedures": listar_procedures_mssql(self.connection),
            "triggers": listar_triggers_mssql(self.connection),
        }


class FirebirdDestinationHandler(BaseDestinationHandler):
    def list_tables(self) -> Sequence[str]:
        return listar_tabelas_firebird(self.connection)

    def clear_table(self, tabela: str) -> None:
        limpar_tabela_firebird(self.connection, tabela, self.sql_logger)

    def insert_batch(
        self, tabela: str, colunas: Sequence[str], dados: Iterable[Sequence]
    ) -> None:
        inserir_lote_firebird(self.connection, tabela, colunas, dados, self.sql_logger)

    def metadata(self) -> Dict[str, Set[str]]:
        return {
            "constraints": listar_constraints_firebird(self.connection),
            "indexes": listar_indices_firebird(self.connection),
            "procedures": listar_procedures_firebird(self.connection),
            "triggers": listar_triggers_firebird(self.connection),
        }


def configurar_logger(log_path: str) -> None:
    logging.basicConfig(
        filename=log_path,
        level=logging.INFO,
        format="%(asctime)s | %(message)s",
        datefmt="%Y-%m-%d %H:%M:%S",
    )


_TEXT_CODECS = ("utf-8", "latin-1", "cp1252")


<<<<<<< HEAD
def _converter_bytes_para_texto(
    valor: bytes,
    estatisticas: Optional[Dict[str, Dict[str, int]]] = None,
    coluna: Optional[str] = None,
) -> str:
=======
def _parece_texto(valor: str) -> bool:
    if not valor:
        return True

    total = len(valor)
    legiveis = sum(
        1 for caractere in valor if caractere.isprintable() or caractere in "\r\n\t"
    )
    return legiveis / total >= 0.9


def _decodificar_bytes_sem_perda(valor: bytes) -> Tuple[Optional[str], Optional[str]]:
>>>>>>> 79df9977
    for codec in _TEXT_CODECS:
        try:
            texto = valor.decode(codec)
        except UnicodeDecodeError:
            continue
        except Exception:
            logging.debug(
                "Codec %s não pôde ser usado para decodificar valor em bytes",
                codec,
                exc_info=True,
            )
            continue
<<<<<<< HEAD

        try:
            if texto.encode(codec) != valor:
                raise UnicodeError("Decodificação não é reversível")
        except Exception:
            logging.debug(
                "Codec %s alteraria o conteúdo original durante a recodificação",
                codec,
                exc_info=True,
            )
            continue

        if estatisticas is not None and coluna is not None and codec != "utf-8":
            estatisticas[coluna][f"codec:{codec}"] += 1
        return texto

    texto = valor.decode("latin-1", errors="replace")
    if estatisticas is not None and coluna is not None:
        estatisticas[coluna]["indecifrado"] += 1
    return texto


def _normalizar_valor_para_comparacao(valor: object) -> object:
    if isinstance(valor, bytes):
        return _converter_bytes_para_texto(valor)
    return valor
=======
        try:
            if texto.encode(codec) == valor and _parece_texto(texto):
                return texto, codec
        except Exception:
            logging.debug(
                "Falha ao revalidar valor após decodificação com codec %s",
                codec,
                exc_info=True,
            )
    return None, None
>>>>>>> 79df9977


def _tentar_decodificar_bytes(
    valor: bytes, codec: str, log_fn: LogFunction
) -> Optional[str]:
    try:
        texto = valor.decode(codec)
    except Exception as erro:
        log_fn(
            f"[WARN] Falha ao decodificar bytes com codec '{codec}': {erro}. Tente outra opção."
        )
        logging.warning(
            "Falha ao decodificar valor em bytes",
            exc_info=True,
        )
        return None

    try:
        if texto.encode(codec) != valor:
            raise UnicodeError("Round-trip inconsistente")
    except Exception as erro:
        log_fn(
            f"[WARN] Decodificação com codec '{codec}' alteraria o conteúdo original: {erro}."
        )
        logging.warning(
            "Decodificação com perda detectada para codec %s",
            codec,
            exc_info=True,
        )
        return None

    return texto


def _registrar_resumo_sanitizacao(
    estatisticas: Dict[str, Dict[str, int]], log_fn: LogFunction
) -> None:
    mensagens: List[str] = []
    for coluna in sorted(estatisticas.keys()):
        eventos = estatisticas[coluna]
        for chave_evento, quantidade in sorted(eventos.items()):
            if chave_evento.startswith("codec:"):
                codec = chave_evento.split(":", 1)[1]
                mensagens.append(
                    f"Coluna '{coluna}': {quantidade} valor(es) decodificado(s) com codec {codec}."
                )
            elif chave_evento == "indecifrado":
                mensagens.append(
                    f"Coluna '{coluna}': {quantidade} valor(es) não pôde/puderam ser decodificados e permaneceram em bytes."
                )

    if not mensagens:
        return

    log_fn("[WARN] Resumo de ajustes aplicados ao lote:")
    logging.warning("Resumo de ajustes aplicados ao lote:")
    for mensagem in mensagens:
        log_fn(f" - {mensagem}")
        logging.warning(mensagem)


def sanitizar_lote(
    lote: Sequence[Sequence[object]],
    colunas: Sequence[str],
    log_fn: LogFunction = print,
) -> Sequence[Tuple[object, ...]]:
    lote_tratado: List[Tuple[object, ...]] = []
    estatisticas: Dict[str, Dict[str, int]] = defaultdict(lambda: defaultdict(int))

    for indice_linha, linha in enumerate(lote, start=1):
        nova_linha: List[object] = []
        for indice_coluna, valor in enumerate(linha):
            if isinstance(valor, bytes):
<<<<<<< HEAD
                coluna = colunas[indice_coluna]
                texto = _converter_bytes_para_texto(valor, estatisticas, coluna)
                nova_linha.append(texto)
=======
                texto, codec_utilizado = _decodificar_bytes_sem_perda(valor)
                if texto is not None and codec_utilizado is not None:
                    nova_linha.append(texto)
                    if codec_utilizado != "utf-8":
                        coluna = colunas[indice_coluna]
                        estatisticas[coluna][f"codec:{codec_utilizado}"] += 1
                else:
                    nova_linha.append(valor)
                    coluna = colunas[indice_coluna]
                    estatisticas[coluna]["indecifrado"] += 1
>>>>>>> 79df9977
            else:
                nova_linha.append(valor)
        lote_tratado.append(tuple(nova_linha))

    _registrar_resumo_sanitizacao(estatisticas, log_fn)
    return lote_tratado


<<<<<<< HEAD
def _ajustar_coluna_manual(
    coluna: str,
    valor: object,
    log_fn: LogFunction,
    sugestao: Optional[object] = None,
) -> object:
=======
def _ajustar_coluna_manual(coluna: str, valor: object, log_fn: LogFunction) -> object:
>>>>>>> 79df9977
    if isinstance(valor, bytes):
        log_fn(
            f"Coluna '{coluna}' contém dados binários ({len(valor)} bytes). "
            "Escolha como deseja tratar o valor."
        )
        trecho = valor[:60]
        log_fn(f"Pré-visualização (primeiros 60 bytes): {trecho!r}")
        while True:
            log_fn(
                "Opções disponíveis: 1) UTF-8  2) Latin-1  3) Informar manualmente  "
                "4) Usar NULL  5) Manter bytes"
            )
            escolha = (
                input(f"Selecione uma opção para '{coluna}' [1-5]: ").strip() or "1"
            )
            if escolha == "1":
                decodificado = _tentar_decodificar_bytes(valor, "utf-8", log_fn)
                if decodificado is not None:
                    return decodificado
                continue
            if escolha == "2":
                decodificado = _tentar_decodificar_bytes(valor, "latin-1", log_fn)
                if decodificado is not None:
                    return decodificado
                continue
            if escolha == "3":
                return input(f"Digite o novo valor textual para '{coluna}': ")
            if escolha == "4":
                return None
            if escolha == "5":
                return valor
            log_fn("Opção inválida. Tente novamente.")
<<<<<<< HEAD
    if sugestao is not None:
        log_fn(f"Sugestão para '{coluna}': {sugestao!r}")
        prompt = (
            f"Coluna '{coluna}' possui valor {valor!r}. Pressione Enter para aceitar a "
            "sugestão, digite um novo valor ou 'NULL' para gravar nulo: "
        )
    else:
        prompt = (
            f"Coluna '{coluna}' possui valor {valor!r}. Pressione Enter para manter, "
            "digite um novo valor ou 'NULL' para gravar nulo: "
        )
    while True:
        entrada = input(prompt)
        if entrada == "":
            if sugestao is not None:
                return sugestao
=======
    prompt = (
        f"Coluna '{coluna}' possui valor {valor!r}. Pressione Enter para manter, "
        "digite um novo valor ou 'NULL' para gravar nulo: "
    )
    while True:
        entrada = input(prompt)
        if entrada == "":
>>>>>>> 79df9977
            return valor
        if entrada.upper() == "NULL":
            return None
        return entrada


def _corrigir_registro_manual(
<<<<<<< HEAD
    colunas: Sequence[str],
    registro: Sequence[object],
    original: Sequence[object],
    log_fn: LogFunction,
    colunas_prioritarias: Optional[Sequence[str]] = None,
    sugestoes: Optional[Dict[str, object]] = None,
) -> Tuple[object, ...]:
    log_fn("📝 Ajuste manual necessário. Informe novos valores para o registro.")
    valores = list(registro)
    prioridades = set(colunas_prioritarias or [])
    sugestoes = sugestoes or {}

    for indice, coluna in enumerate(colunas):
        valor_atual = valores[indice] if indice < len(valores) else None
        valor_original = original[indice] if indice < len(original) else None

        if coluna not in prioridades:
            if _normalizar_valor_para_comparacao(
                valor_atual
            ) == _normalizar_valor_para_comparacao(valor_original):
                continue

        novo_valor = _ajustar_coluna_manual(
            coluna,
            valor_atual,
            log_fn,
            sugestao=sugestoes.get(coluna),
        )

        if indice < len(valores):
            valores[indice] = novo_valor
        else:
            valores.append(novo_valor)
=======
    colunas: Sequence[str], registro: Sequence[object], log_fn: LogFunction
) -> Tuple[object, ...]:
    log_fn("📝 Ajuste manual necessário. Informe novos valores para o registro.")
    valores = list(registro)
    for indice, coluna in enumerate(colunas):
        if indice < len(valores):
            valor_atual = valores[indice]
            valores[indice] = _ajustar_coluna_manual(coluna, valor_atual, log_fn)
        else:
            valores.append(_ajustar_coluna_manual(coluna, None, log_fn))
>>>>>>> 79df9977
    return tuple(valores)


def _inserir_registros_com_intervencao(
    destino_handler: BaseDestinationHandler,
    tabela: str,
    colunas: Sequence[str],
    registros: Sequence[Sequence[object]],
<<<<<<< HEAD
    registros_originais: Sequence[Sequence[object]],
=======
>>>>>>> 79df9977
    log_fn: LogFunction,
) -> int:
    inseridos = 0
    for linha_indice, registro in enumerate(registros, start=1):
        valores = tuple(registro)
<<<<<<< HEAD
        original = (
            tuple(registros_originais[linha_indice - 1])
            if linha_indice - 1 < len(registros_originais)
            else valores
        )
=======
>>>>>>> 79df9977
        while True:
            try:
                destino_handler.insert_batch(tabela, colunas, [valores])
                inseridos += 1
                log_fn(
                    f"✅ Registro {linha_indice} inserido com sucesso após intervenção manual."
                )
                logging.info(
                    "Registro inserido após intervenção manual",
                    extra={"tabela": tabela, "linha": linha_indice},
                )
                break
            except Exception as erro:
                mensagem = (
                    f"[ERRO] Falha ao inserir registro {linha_indice}: {erro}. "
                    "Informe novos valores."
                )
                log_fn(mensagem)
                logging.error(mensagem)
<<<<<<< HEAD
                descricao_erro = " ".join(
                    str(parte) for parte in getattr(erro, "args", []) if parte
                )
                if not descricao_erro:
                    descricao_erro = str(erro)

                colunas_prioritarias: Sequence[str] = []
                sugestoes: Dict[str, object] = {}
                if descricao_erro and _erro_indica_duplicidade(descricao_erro):
                    pk_colunas = destino_handler.primary_key_columns(tabela)
                    if pk_colunas:
                        log_fn(
                            "[WARN] Duplicidade detectada na chave primária. Informe novos valores."
                        )
                        colunas_prioritarias = pk_colunas
                        for coluna_pk in pk_colunas:
                            sugestao = destino_handler.suggest_new_primary_key_value(
                                tabela, coluna_pk
                            )
                            if sugestao is not None:
                                sugestoes[coluna_pk] = sugestao

                valores = _corrigir_registro_manual(
                    colunas,
                    valores,
                    original,
                    log_fn,
                    colunas_prioritarias=colunas_prioritarias,
                    sugestoes=sugestoes,
                )
    return inseridos


def _erro_indica_duplicidade(descricao: str) -> bool:
    texto = descricao.lower()
    return "duplicate" in texto or "duplic" in texto or "primary key" in texto


=======
                valores = _corrigir_registro_manual(colunas, valores, log_fn)
    return inseridos


>>>>>>> 79df9977
def _criar_handler_destino(
    tipo: str, connection, sql_logger: SQLLogger
) -> BaseDestinationHandler:
    if tipo == "mssql":
        return MssqlDestinationHandler(connection, sql_logger)
    if tipo == "firebird":
        return FirebirdDestinationHandler(connection, sql_logger)
    raise ValueError(f"Tipo de destino não suportado: {tipo}")


def _conectar_por_tipo(tipo: str, parametros: Dict[str, str]):
    if tipo == "firebird":
        return conectar_firebird(parametros)
    if tipo == "mssql":
        return conectar_mssql(parametros)
    raise ValueError(f"Tipo de banco não suportado: {tipo}")


def _obter_metadata_por_tipo(tipo: str, connection) -> Dict[str, Set[str]]:
    handler = _criar_handler_destino(tipo, connection, None)
    return handler.metadata()


def criar_handler_destino(
    tipo: str, connection, sql_logger: SQLLogger = None
) -> BaseDestinationHandler:
    return _criar_handler_destino(tipo, connection, sql_logger)


def _comparar_modelo(
    config: Dict,
    destino_handler: BaseDestinationHandler,
    sql_logger: SQLLogger,
) -> Dict[str, Dict[str, Sequence[str]]]:
    if "model" not in config:
        raise ValueError("Configuração do banco modelo não encontrada em config.json.")

    modelo_cfg = config["model"]
    con_modelo = _conectar_por_tipo(modelo_cfg["type"], modelo_cfg["database"])
    try:
        metadata_modelo = _obter_metadata_por_tipo(modelo_cfg["type"], con_modelo)
    finally:
        try:
            con_modelo.close()
        except Exception:
            pass

    metadata_destino = destino_handler.metadata()

    comparacao: Dict[str, Dict[str, Sequence[str]]] = {}
    chaves = set(metadata_modelo.keys()) | set(metadata_destino.keys())
    for chave in sorted(chaves):
        itens_modelo = metadata_modelo.get(chave, set())
        itens_destino = metadata_destino.get(chave, set())
        comparacao[chave] = {
            "faltantes_no_destino": sorted(itens_modelo - itens_destino),
            "excedentes_no_destino": sorted(itens_destino - itens_modelo),
        }
    return comparacao


def executar_dump(
    tabela: str,
    config: Dict,
    connections: Optional[Dict[str, object]] = None,
    log_fn: LogFunction = print,
    sql_logger: SQLLogger = None,
    constraint_resolver: ConstraintResolver = None,
    gerenciar_constraints: bool = True,
    cancel_event: Optional[threading.Event] = None,
    limpar_destino: bool = True,
) -> MigrationSummary:
    chunk_size = config["settings"]["chunk_size"]
    log_path = config["settings"]["log_path"]
    configurar_logger(log_path)

    origem_cfg = config["source"]
    destino_cfg = config["destination"]

    if origem_cfg["type"].lower() != "firebird":
        raise ValueError("Atualmente apenas origem Firebird é suportada para migração.")

    con_origem = (
        connections["source"] if connections and "source" in connections else None
    )
    con_destino = (
        connections["destination"]
        if connections and "destination" in connections
        else None
    )
    fechar_origem = con_origem is None
    fechar_destino = con_destino is None

    if con_origem is None:
        log_fn(f"🔌 Conectando ao banco de origem ({origem_cfg['type']})...")
        con_origem = _conectar_por_tipo(origem_cfg["type"], origem_cfg["database"])

    if con_destino is None:
        log_fn(f"🔌 Conectando ao banco de destino ({destino_cfg['type']})...")
        con_destino = _conectar_por_tipo(destino_cfg["type"], destino_cfg["database"])

    destino_handler = _criar_handler_destino(
        destino_cfg["type"], con_destino, sql_logger
    )

    cursor_origem = con_origem.cursor()
    cursor_origem.execute(f"SELECT FIRST 1 * FROM {tabela}")
    colunas = [descricao[0] for descricao in cursor_origem.description]

    cursor_origem.execute(f"SELECT COUNT(*) FROM {tabela}")
    total_registros = cursor_origem.fetchone()[0]
    total_lotes = (total_registros // chunk_size) + (
        1 if total_registros % chunk_size > 0 else 0
    )

    log_fn(f"📊 Total de registros a migrar: {total_registros}")
    log_fn(f"📦 Iniciando exportação em {total_lotes} lotes...")

    start_time = time.time()
    offset = 0
    total_inseridos = 0

    resumo: Optional[MigrationSummary] = None
    constraints_pendentes: Sequence[Tuple[str, str]] = []
    cancelado = False
    try:
        try:
            if gerenciar_constraints and destino_handler.supports_constraints:
                log_fn("⛔ Desativando constraints de todas as tabelas do destino...")
                destino_handler.disable_constraints()

            if cancel_event and cancel_event.is_set():
                raise OperationCancelled(
                    "Processo cancelado antes da limpeza do destino."
                )

            if limpar_destino:
                log_fn(
                    f"🧹 Limpando dados existentes na tabela de destino '{tabela}'..."
                )
                destino_handler.clear_table(tabela)

            destino_handler.before_inserts(tabela)

            for indice, lote in enumerate(
                buscar_lotes_firebird(con_origem, tabela, chunk_size, offset), start=1
            ):
                if cancel_event and cancel_event.is_set():
                    raise OperationCancelled("Processo cancelado pelo usuário.")
                registros_brutos = [tuple(linha) for linha in lote]
                registros_lote = sanitizar_lote(registros_brutos, colunas, log_fn)
                try:
                    destino_handler.insert_batch(tabela, colunas, registros_lote)
                    offset += chunk_size
                    total_inseridos += len(registros_lote)
                    log_fn(
                        f"✅ Lote {indice}/{total_lotes} exportado ({len(registros_lote)} registros)"
                    )
                    logging.info(
                        f"Tabela: {tabela} | Lote {indice} | {len(registros_lote)} registros transferidos"
                    )
                except Exception as erro_lote:
                    mensagem = (
                        f"[ERRO] Falha ao inserir lote {indice}: {erro_lote}. "
                        "Tentando inserir registros individualmente."
                    )
                    log_fn(mensagem)
                    logging.error(mensagem)
                    inseridos = _inserir_registros_com_intervencao(
<<<<<<< HEAD
                        destino_handler,
                        tabela,
                        colunas,
                        registros_lote,
                        registros_brutos,
                        log_fn,
=======
                        destino_handler, tabela, colunas, registros_lote, log_fn
>>>>>>> 79df9977
                    )
                    total_inseridos += inseridos
                    offset += chunk_size
                    log_fn(
                        f"✅ Lote {indice}/{total_lotes} concluído com intervenção manual ({inseridos} registros)."
                    )
                    logging.info(
                        f"Tabela: {tabela} | Lote {indice} concluído após intervenção manual"
                    )
        finally:
            destino_handler.after_inserts(tabela)

            constraints_pendentes: Sequence[Tuple[str, str]] = []
            if gerenciar_constraints and destino_handler.supports_constraints:
                try:
                    log_fn(
                        "🔁 Reativando constraints de todas as tabelas do destino..."
                    )
                    destino_handler.enable_constraints()
                    constraints_pendentes = destino_handler.list_disabled_constraints()
                except Exception as erro_constraints:
                    mensagem_erro = (
                        f"[ERRO] Falha ao reativar constraints: {erro_constraints}"
                    )
                    log_fn(mensagem_erro)
                    logging.error(mensagem_erro)

            tempo_total = time.time() - start_time
            if cancelado:
                logging.info(
                    f"Migração da tabela '{tabela}' cancelada após {tempo_total:.2f} segundos"
                )
            else:
                log_fn(
                    f"✅ Dump concluído. Total de registros inseridos: {total_inseridos}"
                )
                log_fn(f"⏱️ Tempo total: {tempo_total:.2f} segundos")
                logging.info(
                    f"Dump finalizado com sucesso em {tempo_total:.2f} segundos"
                )

                comparacao_modelo = _comparar_modelo(
                    config, destino_handler, sql_logger
                )

                resumo = MigrationSummary(
                    total_inseridos=total_inseridos,
                    tempo_total=tempo_total,
                    constraints_pendentes=constraints_pendentes,
                    comparacao_modelo=comparacao_modelo,
                )
    except OperationCancelled:
        cancelado = True
        log_fn(f"⏹️ Migração da tabela '{tabela}' cancelada pelo usuário.")
        logging.info(f"Migração da tabela '{tabela}' cancelada pelo usuário.")
        raise
    finally:
        if fechar_destino and con_destino:
            try:
                con_destino.close()
            except Exception:
                pass
        if fechar_origem and con_origem:
            try:
                con_origem.close()
            except Exception:
                pass

    if resumo is None:
        raise RuntimeError(
            "Não foi possível concluir a migração da tabela especificada."
        )

    return resumo<|MERGE_RESOLUTION|>--- conflicted
+++ resolved
@@ -309,26 +309,11 @@
 _TEXT_CODECS = ("utf-8", "latin-1", "cp1252")
 
 
-<<<<<<< HEAD
 def _converter_bytes_para_texto(
     valor: bytes,
     estatisticas: Optional[Dict[str, Dict[str, int]]] = None,
     coluna: Optional[str] = None,
 ) -> str:
-=======
-def _parece_texto(valor: str) -> bool:
-    if not valor:
-        return True
-
-    total = len(valor)
-    legiveis = sum(
-        1 for caractere in valor if caractere.isprintable() or caractere in "\r\n\t"
-    )
-    return legiveis / total >= 0.9
-
-
-def _decodificar_bytes_sem_perda(valor: bytes) -> Tuple[Optional[str], Optional[str]]:
->>>>>>> 79df9977
     for codec in _TEXT_CODECS:
         try:
             texto = valor.decode(codec)
@@ -341,7 +326,6 @@
                 exc_info=True,
             )
             continue
-<<<<<<< HEAD
 
         try:
             if texto.encode(codec) != valor:
@@ -368,18 +352,6 @@
     if isinstance(valor, bytes):
         return _converter_bytes_para_texto(valor)
     return valor
-=======
-        try:
-            if texto.encode(codec) == valor and _parece_texto(texto):
-                return texto, codec
-        except Exception:
-            logging.debug(
-                "Falha ao revalidar valor após decodificação com codec %s",
-                codec,
-                exc_info=True,
-            )
-    return None, None
->>>>>>> 79df9977
 
 
 def _tentar_decodificar_bytes(
@@ -453,22 +425,9 @@
         nova_linha: List[object] = []
         for indice_coluna, valor in enumerate(linha):
             if isinstance(valor, bytes):
-<<<<<<< HEAD
                 coluna = colunas[indice_coluna]
                 texto = _converter_bytes_para_texto(valor, estatisticas, coluna)
                 nova_linha.append(texto)
-=======
-                texto, codec_utilizado = _decodificar_bytes_sem_perda(valor)
-                if texto is not None and codec_utilizado is not None:
-                    nova_linha.append(texto)
-                    if codec_utilizado != "utf-8":
-                        coluna = colunas[indice_coluna]
-                        estatisticas[coluna][f"codec:{codec_utilizado}"] += 1
-                else:
-                    nova_linha.append(valor)
-                    coluna = colunas[indice_coluna]
-                    estatisticas[coluna]["indecifrado"] += 1
->>>>>>> 79df9977
             else:
                 nova_linha.append(valor)
         lote_tratado.append(tuple(nova_linha))
@@ -477,16 +436,12 @@
     return lote_tratado
 
 
-<<<<<<< HEAD
 def _ajustar_coluna_manual(
     coluna: str,
     valor: object,
     log_fn: LogFunction,
     sugestao: Optional[object] = None,
 ) -> object:
-=======
-def _ajustar_coluna_manual(coluna: str, valor: object, log_fn: LogFunction) -> object:
->>>>>>> 79df9977
     if isinstance(valor, bytes):
         log_fn(
             f"Coluna '{coluna}' contém dados binários ({len(valor)} bytes). "
@@ -519,7 +474,6 @@
             if escolha == "5":
                 return valor
             log_fn("Opção inválida. Tente novamente.")
-<<<<<<< HEAD
     if sugestao is not None:
         log_fn(f"Sugestão para '{coluna}': {sugestao!r}")
         prompt = (
@@ -536,15 +490,6 @@
         if entrada == "":
             if sugestao is not None:
                 return sugestao
-=======
-    prompt = (
-        f"Coluna '{coluna}' possui valor {valor!r}. Pressione Enter para manter, "
-        "digite um novo valor ou 'NULL' para gravar nulo: "
-    )
-    while True:
-        entrada = input(prompt)
-        if entrada == "":
->>>>>>> 79df9977
             return valor
         if entrada.upper() == "NULL":
             return None
@@ -552,7 +497,6 @@
 
 
 def _corrigir_registro_manual(
-<<<<<<< HEAD
     colunas: Sequence[str],
     registro: Sequence[object],
     original: Sequence[object],
@@ -586,18 +530,6 @@
             valores[indice] = novo_valor
         else:
             valores.append(novo_valor)
-=======
-    colunas: Sequence[str], registro: Sequence[object], log_fn: LogFunction
-) -> Tuple[object, ...]:
-    log_fn("📝 Ajuste manual necessário. Informe novos valores para o registro.")
-    valores = list(registro)
-    for indice, coluna in enumerate(colunas):
-        if indice < len(valores):
-            valor_atual = valores[indice]
-            valores[indice] = _ajustar_coluna_manual(coluna, valor_atual, log_fn)
-        else:
-            valores.append(_ajustar_coluna_manual(coluna, None, log_fn))
->>>>>>> 79df9977
     return tuple(valores)
 
 
@@ -606,23 +538,17 @@
     tabela: str,
     colunas: Sequence[str],
     registros: Sequence[Sequence[object]],
-<<<<<<< HEAD
     registros_originais: Sequence[Sequence[object]],
-=======
->>>>>>> 79df9977
     log_fn: LogFunction,
 ) -> int:
     inseridos = 0
     for linha_indice, registro in enumerate(registros, start=1):
         valores = tuple(registro)
-<<<<<<< HEAD
         original = (
             tuple(registros_originais[linha_indice - 1])
             if linha_indice - 1 < len(registros_originais)
             else valores
         )
-=======
->>>>>>> 79df9977
         while True:
             try:
                 destino_handler.insert_batch(tabela, colunas, [valores])
@@ -642,7 +568,6 @@
                 )
                 log_fn(mensagem)
                 logging.error(mensagem)
-<<<<<<< HEAD
                 descricao_erro = " ".join(
                     str(parte) for parte in getattr(erro, "args", []) if parte
                 )
@@ -681,12 +606,6 @@
     return "duplicate" in texto or "duplic" in texto or "primary key" in texto
 
 
-=======
-                valores = _corrigir_registro_manual(colunas, valores, log_fn)
-    return inseridos
-
-
->>>>>>> 79df9977
 def _criar_handler_destino(
     tipo: str, connection, sql_logger: SQLLogger
 ) -> BaseDestinationHandler:
@@ -856,16 +775,12 @@
                     log_fn(mensagem)
                     logging.error(mensagem)
                     inseridos = _inserir_registros_com_intervencao(
-<<<<<<< HEAD
                         destino_handler,
                         tabela,
                         colunas,
                         registros_lote,
                         registros_brutos,
                         log_fn,
-=======
-                        destino_handler, tabela, colunas, registros_lote, log_fn
->>>>>>> 79df9977
                     )
                     total_inseridos += inseridos
                     offset += chunk_size
