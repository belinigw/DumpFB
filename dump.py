import logging
import threading
import time
from collections import defaultdict
from dataclasses import dataclass
from typing import Callable, Dict, Iterable, Optional, Sequence, Set, Tuple, List

from db_firebird import (
    buscar_lotes_firebird,
    conectar_firebird,
    inserir_lote_firebird,
    limpar_tabela_firebird,
    listar_constraints_firebird,
    listar_indices_firebird,
    listar_procedures_firebird,
    listar_tabelas_firebird,
    listar_triggers_firebird,
)
from db_mssql import (
    ativar_constraint,
    ativar_constraints_tabelas,
    ativar_indice,
    ativar_trigger,
    conectar_mssql,
    definir_identity_insert,
    desativar_constraints_tabelas,
    desativar_indice,
    desativar_trigger,
    inserir_lote_mssql,
    limpar_tabela_destino,
    listar_constraints_desativadas,
    listar_constraints_mssql,
    listar_indices_ativos,
    listar_indices_mssql,
    listar_procedures_mssql,
    listar_tabelas_mssql,
    listar_triggers_ativas,
    listar_triggers_mssql,
    possui_coluna_identidade,
)

SQLLogger = Optional[Callable[[str], None]]
LogFunction = Callable[[str], None]
ConstraintResolver = Optional[Callable[[str, str], Optional[str]]]


class OperationCancelled(Exception):
    """Raised when the current migration was cancelled by the user."""

    pass


@dataclass
class MigrationSummary:
    total_inseridos: int
    tempo_total: float
    constraints_pendentes: Sequence[Tuple[str, str]]
    comparacao_modelo: Dict[str, Dict[str, Sequence[str]]]


class BaseDestinationHandler:
    supports_constraints = False
    supports_identity_insert = False
    supports_global_disable = False

    def __init__(self, connection, sql_logger: SQLLogger = None):
        self.connection = connection
        self.sql_logger = sql_logger

    def list_tables(self) -> Sequence[str]:
        raise NotImplementedError

    def disable_constraints(self) -> None:
        return None

    def enable_constraints(self) -> None:
        return None

    def disable_all_objects(self) -> None:
        return None

    def enable_all_objects(self) -> None:
        return None

    def list_disabled_constraints(self) -> Sequence[Tuple[str, str]]:
        return []

    def enable_specific_constraint(self, tabela: str, constraint: str) -> None:
        return None

    def clear_table(self, tabela: str) -> None:
        raise NotImplementedError

    def before_inserts(self, tabela: str) -> None:
        return None

    def after_inserts(self, tabela: str) -> None:
        return None

    def insert_batch(
        self, tabela: str, colunas: Sequence[str], dados: Iterable[Sequence]
    ) -> None:
        raise NotImplementedError

    def execute_sql(self, comando: str) -> None:
        cursor = self.connection.cursor()
        if self.sql_logger:
            self.sql_logger(comando)
        cursor.execute(comando)
        try:
            cursor.fetchall()
        except Exception:
            pass
        self.connection.commit()

    def primary_key_columns(self, tabela: str) -> Sequence[str]:
        return []

    def suggest_new_primary_key_value(
        self, tabela: str, coluna: str
    ) -> Optional[object]:
        return None

    def metadata(self) -> Dict[str, Set[str]]:
        raise NotImplementedError


class MssqlDestinationHandler(BaseDestinationHandler):
    supports_constraints = True
    supports_identity_insert = True
    supports_global_disable = True

    def __init__(self, connection, sql_logger: SQLLogger = None):
        super().__init__(connection, sql_logger)
        self._identity_ativado: Dict[str, bool] = {}
        self._disabled_triggers: Dict[str, List[str]] = {}
        self._disabled_indexes: Dict[str, List[str]] = {}
        self._global_objects_disabled = False

    def list_tables(self) -> Sequence[str]:
        return listar_tabelas_mssql(self.connection)

    def disable_constraints(self) -> None:
        tabelas = self.list_tables()
        desativar_constraints_tabelas(self.connection, tabelas, self.sql_logger)

    def enable_constraints(self) -> None:
        tabelas = self.list_tables()
        ativar_constraints_tabelas(self.connection, tabelas, self.sql_logger)

    def disable_all_objects(self) -> None:
        if self._global_objects_disabled:
            return

        tabelas = self.list_tables()
        desativar_constraints_tabelas(self.connection, tabelas, self.sql_logger)

        self._disabled_triggers = {}
        for tabela, trigger in listar_triggers_ativas(self.connection):
            desativar_trigger(self.connection, tabela, trigger, self.sql_logger)
            self._disabled_triggers.setdefault(tabela, []).append(trigger)

        self._disabled_indexes = {}
        for tabela, indice in listar_indices_ativos(self.connection):
            desativar_indice(self.connection, tabela, indice, self.sql_logger)
            self._disabled_indexes.setdefault(tabela, []).append(indice)

        self.connection.commit()
        self._global_objects_disabled = True

    def enable_all_objects(self) -> None:
        if not self._global_objects_disabled:
            return

        tabelas = self.list_tables()
        ativar_constraints_tabelas(self.connection, tabelas, self.sql_logger)

        for tabela, indices in self._disabled_indexes.items():
            for indice in indices:
                ativar_indice(self.connection, tabela, indice, self.sql_logger)

        for tabela, triggers in self._disabled_triggers.items():
            for trigger in triggers:
                ativar_trigger(self.connection, tabela, trigger, self.sql_logger)

        self.connection.commit()
        self._disabled_indexes.clear()
        self._disabled_triggers.clear()
        self._global_objects_disabled = False

    def list_disabled_constraints(self) -> Sequence[Tuple[str, str]]:
        return listar_constraints_desativadas(self.connection)

    def enable_specific_constraint(self, tabela: str, constraint: str) -> None:
        ativar_constraint(self.connection, tabela, constraint, self.sql_logger)

    def clear_table(self, tabela: str) -> None:
        limpar_tabela_destino(self.connection, tabela, self.sql_logger)

    def before_inserts(self, tabela: str) -> None:
        if possui_coluna_identidade(self.connection, tabela):
            definir_identity_insert(self.connection, tabela, True, self.sql_logger)
            self._identity_ativado[tabela] = True

    def after_inserts(self, tabela: str) -> None:
        if self._identity_ativado.pop(tabela, False):
            definir_identity_insert(self.connection, tabela, False, self.sql_logger)

    def insert_batch(
        self, tabela: str, colunas: Sequence[str], dados: Iterable[Sequence]
    ) -> None:
        inserir_lote_mssql(self.connection, tabela, colunas, dados, self.sql_logger)

    def primary_key_columns(self, tabela: str) -> Sequence[str]:
        cursor = self.connection.cursor()
        try:
            cursor.execute(
                """
                SELECT KU.COLUMN_NAME
                FROM INFORMATION_SCHEMA.TABLE_CONSTRAINTS AS TC
                INNER JOIN INFORMATION_SCHEMA.KEY_COLUMN_USAGE AS KU
                    ON TC.CONSTRAINT_NAME = KU.CONSTRAINT_NAME
                    AND TC.TABLE_NAME = KU.TABLE_NAME
                WHERE TC.CONSTRAINT_TYPE = 'PRIMARY KEY'
                  AND TC.TABLE_NAME = %s
                ORDER BY KU.ORDINAL_POSITION
                """,
                (tabela,),
            )
            return [linha[0] for linha in cursor.fetchall() if linha and linha[0]]
        except Exception:
            logging.debug(
                "Falha ao consultar colunas de chave primária para a tabela %s",
                tabela,
                exc_info=True,
            )
            return []

    def suggest_new_primary_key_value(
        self, tabela: str, coluna: str
    ) -> Optional[object]:
        cursor = self.connection.cursor()
        try:
            cursor.execute(f"SELECT MAX([{coluna}]) FROM {tabela}")
            resultado = cursor.fetchone()
        except Exception:
            logging.debug(
                "Falha ao sugerir novo valor para a chave primária %s.%s",
                tabela,
                coluna,
                exc_info=True,
            )
            return None

        if not resultado:
            return None

        valor_atual = resultado[0]
        if valor_atual is None:
            return 1

        if isinstance(valor_atual, (int, float)):
            return type(valor_atual)(valor_atual + 1)

        if isinstance(valor_atual, str) and valor_atual.isdigit():
            return str(int(valor_atual) + 1)

        return None

    def metadata(self) -> Dict[str, Set[str]]:
        return {
            "constraints": listar_constraints_mssql(self.connection),
            "indexes": listar_indices_mssql(self.connection),
            "procedures": listar_procedures_mssql(self.connection),
            "triggers": listar_triggers_mssql(self.connection),
        }


class FirebirdDestinationHandler(BaseDestinationHandler):
    def list_tables(self) -> Sequence[str]:
        return listar_tabelas_firebird(self.connection)

    def clear_table(self, tabela: str) -> None:
        limpar_tabela_firebird(self.connection, tabela, self.sql_logger)

    def insert_batch(
        self, tabela: str, colunas: Sequence[str], dados: Iterable[Sequence]
    ) -> None:
        inserir_lote_firebird(self.connection, tabela, colunas, dados, self.sql_logger)

    def metadata(self) -> Dict[str, Set[str]]:
        return {
            "constraints": listar_constraints_firebird(self.connection),
            "indexes": listar_indices_firebird(self.connection),
            "procedures": listar_procedures_firebird(self.connection),
            "triggers": listar_triggers_firebird(self.connection),
        }


def configurar_logger(log_path: str) -> None:
    logging.basicConfig(
        filename=log_path,
        level=logging.INFO,
        format="%(asctime)s | %(message)s",
        datefmt="%Y-%m-%d %H:%M:%S",
    )


_TEXT_CODECS = ("utf-8", "latin-1", "cp1252")


<<<<<<< HEAD
def _registrar_evento(
    estatisticas: Optional[Dict[str, Dict[str, int]]],
    coluna: Optional[str],
    evento: str,
) -> None:
    if estatisticas is None or coluna is None:
        return
    estatisticas[coluna][evento] += 1


=======
>>>>>>> 36e31aa7
def _converter_bytes_para_texto(
    valor: bytes,
    estatisticas: Optional[Dict[str, Dict[str, int]]] = None,
    coluna: Optional[str] = None,
<<<<<<< HEAD
    log_fn: Optional[LogFunction] = None,
    origem: str = "bytes",
=======
>>>>>>> 36e31aa7
) -> str:
    for codec in _TEXT_CODECS:
        try:
            texto = valor.decode(codec)
        except UnicodeDecodeError:
            continue
        except Exception:
            logging.debug(
                "Codec %s não pôde ser usado para decodificar valor em bytes",
                codec,
                exc_info=True,
            )
            continue

        try:
            if texto.encode(codec) != valor:
                raise UnicodeError("Decodificação não é reversível")
        except Exception:
            logging.debug(
                "Codec %s alteraria o conteúdo original durante a recodificação",
                codec,
                exc_info=True,
            )
            continue

<<<<<<< HEAD
        if codec != "utf-8":
            _registrar_evento(estatisticas, coluna, f"codec:{origem}:{codec}")
        return texto

    texto = valor.decode("latin-1", errors="replace")
    _registrar_evento(estatisticas, coluna, f"indecifrado:{origem}")
    if log_fn is not None and coluna is not None:
        mensagem = f"[WARN] Coluna '{coluna}' | Dados em {origem} foram decodificados com substituição."
        log_fn(mensagem)
        logging.warning(mensagem)
=======
        if estatisticas is not None and coluna is not None and codec != "utf-8":
            estatisticas[coluna][f"codec:{codec}"] += 1
        return texto

    texto = valor.decode("latin-1", errors="replace")
    if estatisticas is not None and coluna is not None:
        estatisticas[coluna]["indecifrado"] += 1
>>>>>>> 36e31aa7
    return texto


def _normalizar_valor_para_comparacao(valor: object) -> object:
    if isinstance(valor, bytes):
        return _converter_bytes_para_texto(valor)
    return valor


def _tentar_decodificar_bytes(
    valor: bytes, codec: str, log_fn: LogFunction
) -> Optional[str]:
    try:
        texto = valor.decode(codec)
    except Exception as erro:
        log_fn(
            f"[WARN] Falha ao decodificar bytes com codec '{codec}': {erro}. Tente outra opção."
        )
        logging.warning(
            "Falha ao decodificar valor em bytes",
            exc_info=True,
        )
        return None

    try:
        if texto.encode(codec) != valor:
            raise UnicodeError("Round-trip inconsistente")
    except Exception as erro:
        log_fn(
            f"[WARN] Decodificação com codec '{codec}' alteraria o conteúdo original: {erro}."
        )
        logging.warning(
            "Decodificação com perda detectada para codec %s",
            codec,
            exc_info=True,
        )
        return None

    return texto


<<<<<<< HEAD
def _eh_blob_reader(valor: object) -> bool:
    tipo = type(valor)
    nome_tipo = getattr(tipo, "__name__", "").lower()
    modulo_tipo = getattr(tipo, "__module__", "").lower()
    return (
        hasattr(valor, "read")
        and callable(getattr(valor, "read"))
        and "blob" in nome_tipo
        and ("fdb" in modulo_tipo or "fbcore" in modulo_tipo)
    )


def _converter_blob_para_texto(
    valor: object,
    coluna: str,
    estatisticas: Dict[str, Dict[str, int]],
    log_fn: LogFunction,
) -> Optional[str]:
    try:
        conteudo = valor.read()
    except Exception as erro:
        _registrar_evento(estatisticas, coluna, "blob:erro-leitura")
        mensagem = f"[WARN] Coluna '{coluna}' | Falha ao ler BlobReader: {erro}. Valor definido como None."
        log_fn(mensagem)
        logging.warning(mensagem, exc_info=True)
        return None

    if conteudo is None:
        _registrar_evento(estatisticas, coluna, "blob:conteudo-nulo")
        return None

    if isinstance(conteudo, str):
        _registrar_evento(estatisticas, coluna, "blob:texto")
        return _sanear_string(conteudo, coluna, estatisticas, log_fn)

    if isinstance(conteudo, memoryview):
        conteudo = conteudo.tobytes()

    if isinstance(conteudo, bytearray):
        conteudo = bytes(conteudo)

    if isinstance(conteudo, bytes):
        _registrar_evento(estatisticas, coluna, "blob:bytes")
        return _converter_bytes_para_texto(
            conteudo,
            estatisticas,
            coluna,
            log_fn=log_fn,
            origem="blob",
        )

    _registrar_evento(estatisticas, coluna, "blob:tipo-desconhecido")
    mensagem = f"[WARN] Coluna '{coluna}' | Tipo inesperado retornado pelo BlobReader: {type(conteudo)}."
    log_fn(mensagem)
    logging.warning(mensagem)
    return str(conteudo)


def _sanear_string(
    valor: str,
    coluna: str,
    estatisticas: Dict[str, Dict[str, int]],
    log_fn: Optional[LogFunction] = None,
) -> str:
    if "'" in valor:
        _registrar_evento(estatisticas, coluna, "string:aspas-simples")

    try:
        valor.encode("utf-8")
    except UnicodeEncodeError as erro:
        _registrar_evento(estatisticas, coluna, "string:utf8-invalido")
        if log_fn is not None:
            mensagem = f"[WARN] Coluna '{coluna}' | Texto contém caracteres inválidos para UTF-8: {erro}. Valor mantido."
            log_fn(mensagem)
            logging.warning(mensagem)

    return valor


=======
>>>>>>> 36e31aa7
def _registrar_resumo_sanitizacao(
    estatisticas: Dict[str, Dict[str, int]], log_fn: LogFunction
) -> None:
    mensagens: List[str] = []
    for coluna in sorted(estatisticas.keys()):
        eventos = estatisticas[coluna]
        for chave_evento, quantidade in sorted(eventos.items()):
            if chave_evento.startswith("codec:"):
<<<<<<< HEAD
                try:
                    _, origem, codec = chave_evento.split(":", 2)
                except ValueError:
                    origem, codec = "desconhecido", chave_evento
                mensagens.append(
                    f"Coluna '{coluna}': {quantidade} valor(es) de {origem} decodificado(s) com codec {codec}."
                )
            elif chave_evento.startswith("indecifrado:"):
                origem = chave_evento.split(":", 1)[1]
                mensagens.append(
                    f"Coluna '{coluna}': {quantidade} valor(es) de {origem} exigiram substituição durante a decodificação."
                )
            elif chave_evento == "blob:erro-leitura":
                mensagens.append(
                    f"Coluna '{coluna}': {quantidade} blob(s) não puderam ser lidos e foram definidos como None."
                )
            elif chave_evento == "blob:conteudo-nulo":
                mensagens.append(
                    f"Coluna '{coluna}': {quantidade} blob(s) retornaram conteúdo nulo."
                )
            elif chave_evento == "blob:bytes":
                mensagens.append(
                    f"Coluna '{coluna}': {quantidade} blob(s) foram convertidos a partir de bytes."
                )
            elif chave_evento == "blob:texto":
                mensagens.append(
                    f"Coluna '{coluna}': {quantidade} blob(s) já continham texto e foram mantidos."
                )
            elif chave_evento == "blob:tipo-desconhecido":
                mensagens.append(
                    f"Coluna '{coluna}': {quantidade} blob(s) retornaram tipo inesperado e foram convertidos via str()."
                )
            elif chave_evento == "string:aspas-simples":
                mensagens.append(
                    f"Coluna '{coluna}': {quantidade} texto(s) continham aspas simples; parâmetros seguros foram utilizados."
                )
            elif chave_evento == "string:utf8-invalido":
                mensagens.append(
                    f"Coluna '{coluna}': {quantidade} texto(s) apresentaram pontos de código inválidos para UTF-8."
=======
                codec = chave_evento.split(":", 1)[1]
                mensagens.append(
                    f"Coluna '{coluna}': {quantidade} valor(es) decodificado(s) com codec {codec}."
                )
            elif chave_evento == "indecifrado":
                mensagens.append(
                    f"Coluna '{coluna}': {quantidade} valor(es) não pôde/puderam ser decodificados e permaneceram em bytes."
>>>>>>> 36e31aa7
                )

    if not mensagens:
        return

    log_fn("[WARN] Resumo de ajustes aplicados ao lote:")
    logging.warning("Resumo de ajustes aplicados ao lote:")
    for mensagem in mensagens:
        log_fn(f" - {mensagem}")
        logging.warning(mensagem)


def sanitizar_lote(
    lote: Sequence[Sequence[object]],
    colunas: Sequence[str],
    log_fn: LogFunction = print,
) -> Sequence[Tuple[object, ...]]:
    lote_tratado: List[Tuple[object, ...]] = []
    estatisticas: Dict[str, Dict[str, int]] = defaultdict(lambda: defaultdict(int))

    for indice_linha, linha in enumerate(lote, start=1):
        nova_linha: List[object] = []
        for indice_coluna, valor in enumerate(linha):
            if isinstance(valor, bytes):
                coluna = colunas[indice_coluna]
<<<<<<< HEAD
                texto = _converter_bytes_para_texto(
                    valor,
                    estatisticas,
                    coluna,
                    log_fn=log_fn,
                    origem="bytes",
                )
                nova_linha.append(texto)
                continue

            if isinstance(valor, memoryview):
                coluna = colunas[indice_coluna]
                texto = _converter_bytes_para_texto(
                    valor.tobytes(),
                    estatisticas,
                    coluna,
                    log_fn=log_fn,
                    origem="bytes",
                )
                nova_linha.append(texto)
                continue

            if isinstance(valor, bytearray):
                coluna = colunas[indice_coluna]
                texto = _converter_bytes_para_texto(
                    bytes(valor),
                    estatisticas,
                    coluna,
                    log_fn=log_fn,
                    origem="bytes",
                )
                nova_linha.append(texto)
                continue

            if _eh_blob_reader(valor):
                coluna = colunas[indice_coluna]
                texto_blob = _converter_blob_para_texto(
                    valor,
                    coluna,
                    estatisticas,
                    log_fn,
                )
                nova_linha.append(texto_blob)
                continue

            if isinstance(valor, str):
                coluna = colunas[indice_coluna]
                texto_limpo = _sanear_string(valor, coluna, estatisticas, log_fn)
                nova_linha.append(texto_limpo)
                continue

            nova_linha.append(valor)
=======
                texto = _converter_bytes_para_texto(valor, estatisticas, coluna)
                nova_linha.append(texto)
            else:
                nova_linha.append(valor)
>>>>>>> 36e31aa7
        lote_tratado.append(tuple(nova_linha))

    _registrar_resumo_sanitizacao(estatisticas, log_fn)
    return lote_tratado


def _ajustar_coluna_manual(
    coluna: str,
    valor: object,
    log_fn: LogFunction,
    sugestao: Optional[object] = None,
) -> object:
    if isinstance(valor, bytes):
        log_fn(
            f"Coluna '{coluna}' contém dados binários ({len(valor)} bytes). "
            "Escolha como deseja tratar o valor."
        )
        trecho = valor[:60]
        log_fn(f"Pré-visualização (primeiros 60 bytes): {trecho!r}")
        while True:
            log_fn(
                "Opções disponíveis: 1) UTF-8  2) Latin-1  3) Informar manualmente  "
                "4) Usar NULL  5) Manter bytes"
            )
            escolha = (
                input(f"Selecione uma opção para '{coluna}' [1-5]: ").strip() or "1"
            )
            if escolha == "1":
                decodificado = _tentar_decodificar_bytes(valor, "utf-8", log_fn)
                if decodificado is not None:
                    return decodificado
                continue
            if escolha == "2":
                decodificado = _tentar_decodificar_bytes(valor, "latin-1", log_fn)
                if decodificado is not None:
                    return decodificado
                continue
            if escolha == "3":
                return input(f"Digite o novo valor textual para '{coluna}': ")
            if escolha == "4":
                return None
            if escolha == "5":
                return valor
            log_fn("Opção inválida. Tente novamente.")
    if sugestao is not None:
        log_fn(f"Sugestão para '{coluna}': {sugestao!r}")
        prompt = (
            f"Coluna '{coluna}' possui valor {valor!r}. Pressione Enter para aceitar a "
            "sugestão, digite um novo valor ou 'NULL' para gravar nulo: "
        )
    else:
        prompt = (
            f"Coluna '{coluna}' possui valor {valor!r}. Pressione Enter para manter, "
            "digite um novo valor ou 'NULL' para gravar nulo: "
        )
    while True:
        entrada = input(prompt)
        if entrada == "":
            if sugestao is not None:
                return sugestao
            return valor
        if entrada.upper() == "NULL":
            return None
        return entrada


def _corrigir_registro_manual(
    colunas: Sequence[str],
    registro: Sequence[object],
    original: Sequence[object],
    log_fn: LogFunction,
    colunas_prioritarias: Optional[Sequence[str]] = None,
    sugestoes: Optional[Dict[str, object]] = None,
) -> Tuple[object, ...]:
    log_fn("📝 Ajuste manual necessário. Informe novos valores para o registro.")
    valores = list(registro)
    prioridades = set(colunas_prioritarias or [])
    sugestoes = sugestoes or {}

    for indice, coluna in enumerate(colunas):
        valor_atual = valores[indice] if indice < len(valores) else None
        valor_original = original[indice] if indice < len(original) else None

        if coluna not in prioridades:
            if _normalizar_valor_para_comparacao(
                valor_atual
            ) == _normalizar_valor_para_comparacao(valor_original):
                continue

        novo_valor = _ajustar_coluna_manual(
            coluna,
            valor_atual,
            log_fn,
            sugestao=sugestoes.get(coluna),
        )

        if indice < len(valores):
            valores[indice] = novo_valor
        else:
            valores.append(novo_valor)
    return tuple(valores)


def _inserir_registros_com_intervencao(
    destino_handler: BaseDestinationHandler,
    tabela: str,
    colunas: Sequence[str],
    registros: Sequence[Sequence[object]],
    registros_originais: Sequence[Sequence[object]],
    log_fn: LogFunction,
) -> int:
    inseridos = 0
    for linha_indice, registro in enumerate(registros, start=1):
        valores = tuple(registro)
        original = (
            tuple(registros_originais[linha_indice - 1])
            if linha_indice - 1 < len(registros_originais)
            else valores
        )
        while True:
            try:
                destino_handler.insert_batch(tabela, colunas, [valores])
                inseridos += 1
                log_fn(
                    f"✅ Registro {linha_indice} inserido com sucesso após intervenção manual."
                )
                logging.info(
                    "Registro inserido após intervenção manual",
                    extra={"tabela": tabela, "linha": linha_indice},
                )
                break
            except Exception as erro:
                mensagem = (
                    f"[ERRO] Falha ao inserir registro {linha_indice}: {erro}. "
                    "Informe novos valores."
                )
                log_fn(mensagem)
                logging.error(mensagem)
                descricao_erro = " ".join(
                    str(parte) for parte in getattr(erro, "args", []) if parte
                )
                if not descricao_erro:
                    descricao_erro = str(erro)

                colunas_prioritarias: Sequence[str] = []
                sugestoes: Dict[str, object] = {}
                if descricao_erro and _erro_indica_duplicidade(descricao_erro):
                    pk_colunas = destino_handler.primary_key_columns(tabela)
                    if pk_colunas:
                        log_fn(
                            "[WARN] Duplicidade detectada na chave primária. Informe novos valores."
                        )
                        colunas_prioritarias = pk_colunas
                        for coluna_pk in pk_colunas:
                            sugestao = destino_handler.suggest_new_primary_key_value(
                                tabela, coluna_pk
                            )
                            if sugestao is not None:
                                sugestoes[coluna_pk] = sugestao

                valores = _corrigir_registro_manual(
                    colunas,
                    valores,
                    original,
                    log_fn,
                    colunas_prioritarias=colunas_prioritarias,
                    sugestoes=sugestoes,
                )
    return inseridos


def _erro_indica_duplicidade(descricao: str) -> bool:
    texto = descricao.lower()
    return "duplicate" in texto or "duplic" in texto or "primary key" in texto


def _criar_handler_destino(
    tipo: str, connection, sql_logger: SQLLogger
) -> BaseDestinationHandler:
    if tipo == "mssql":
        return MssqlDestinationHandler(connection, sql_logger)
    if tipo == "firebird":
        return FirebirdDestinationHandler(connection, sql_logger)
    raise ValueError(f"Tipo de destino não suportado: {tipo}")


def _conectar_por_tipo(tipo: str, parametros: Dict[str, str]):
    if tipo == "firebird":
        return conectar_firebird(parametros)
    if tipo == "mssql":
        return conectar_mssql(parametros)
    raise ValueError(f"Tipo de banco não suportado: {tipo}")


def _obter_metadata_por_tipo(tipo: str, connection) -> Dict[str, Set[str]]:
    handler = _criar_handler_destino(tipo, connection, None)
    return handler.metadata()


def criar_handler_destino(
    tipo: str, connection, sql_logger: SQLLogger = None
) -> BaseDestinationHandler:
    return _criar_handler_destino(tipo, connection, sql_logger)


def _comparar_modelo(
    config: Dict,
    destino_handler: BaseDestinationHandler,
    sql_logger: SQLLogger,
) -> Dict[str, Dict[str, Sequence[str]]]:
    if "model" not in config:
        raise ValueError("Configuração do banco modelo não encontrada em config.json.")

    modelo_cfg = config["model"]
    con_modelo = _conectar_por_tipo(modelo_cfg["type"], modelo_cfg["database"])
    try:
        metadata_modelo = _obter_metadata_por_tipo(modelo_cfg["type"], con_modelo)
    finally:
        try:
            con_modelo.close()
        except Exception:
            pass

    metadata_destino = destino_handler.metadata()

    comparacao: Dict[str, Dict[str, Sequence[str]]] = {}
    chaves = set(metadata_modelo.keys()) | set(metadata_destino.keys())
    for chave in sorted(chaves):
        itens_modelo = metadata_modelo.get(chave, set())
        itens_destino = metadata_destino.get(chave, set())
        comparacao[chave] = {
            "faltantes_no_destino": sorted(itens_modelo - itens_destino),
            "excedentes_no_destino": sorted(itens_destino - itens_modelo),
        }
    return comparacao


def executar_dump(
    tabela: str,
    config: Dict,
    connections: Optional[Dict[str, object]] = None,
    log_fn: LogFunction = print,
    sql_logger: SQLLogger = None,
    constraint_resolver: ConstraintResolver = None,
    gerenciar_constraints: bool = True,
    cancel_event: Optional[threading.Event] = None,
    limpar_destino: bool = True,
) -> MigrationSummary:
    chunk_size = config["settings"]["chunk_size"]
    log_path = config["settings"]["log_path"]
    configurar_logger(log_path)

    origem_cfg = config["source"]
    destino_cfg = config["destination"]

    if origem_cfg["type"].lower() != "firebird":
        raise ValueError("Atualmente apenas origem Firebird é suportada para migração.")

    con_origem = (
        connections["source"] if connections and "source" in connections else None
    )
    con_destino = (
        connections["destination"]
        if connections and "destination" in connections
        else None
    )
    fechar_origem = con_origem is None
    fechar_destino = con_destino is None

    if con_origem is None:
        log_fn(f"🔌 Conectando ao banco de origem ({origem_cfg['type']})...")
        con_origem = _conectar_por_tipo(origem_cfg["type"], origem_cfg["database"])

    if con_destino is None:
        log_fn(f"🔌 Conectando ao banco de destino ({destino_cfg['type']})...")
        con_destino = _conectar_por_tipo(destino_cfg["type"], destino_cfg["database"])

    destino_handler = _criar_handler_destino(
        destino_cfg["type"], con_destino, sql_logger
    )

    cursor_origem = con_origem.cursor()
    cursor_origem.execute(f"SELECT FIRST 1 * FROM {tabela}")
    colunas = [descricao[0] for descricao in cursor_origem.description]

    cursor_origem.execute(f"SELECT COUNT(*) FROM {tabela}")
    total_registros = cursor_origem.fetchone()[0]
    total_lotes = (total_registros // chunk_size) + (
        1 if total_registros % chunk_size > 0 else 0
    )

    log_fn(f"📊 Total de registros a migrar: {total_registros}")
    log_fn(f"📦 Iniciando exportação em {total_lotes} lotes...")

    start_time = time.time()
    offset = 0
    total_inseridos = 0

    resumo: Optional[MigrationSummary] = None
    constraints_pendentes: Sequence[Tuple[str, str]] = []
    cancelado = False
    try:
        try:
            if gerenciar_constraints and destino_handler.supports_constraints:
                log_fn("⛔ Desativando constraints de todas as tabelas do destino...")
                destino_handler.disable_constraints()

            if cancel_event and cancel_event.is_set():
                raise OperationCancelled(
                    "Processo cancelado antes da limpeza do destino."
                )

            if limpar_destino:
                log_fn(
                    f"🧹 Limpando dados existentes na tabela de destino '{tabela}'..."
                )
                destino_handler.clear_table(tabela)

            destino_handler.before_inserts(tabela)

            for indice, lote in enumerate(
                buscar_lotes_firebird(con_origem, tabela, chunk_size, offset), start=1
            ):
                if cancel_event and cancel_event.is_set():
                    raise OperationCancelled("Processo cancelado pelo usuário.")
                registros_brutos = [tuple(linha) for linha in lote]
                registros_lote = sanitizar_lote(registros_brutos, colunas, log_fn)
                try:
                    destino_handler.insert_batch(tabela, colunas, registros_lote)
                    offset += chunk_size
                    total_inseridos += len(registros_lote)
                    log_fn(
                        f"✅ Lote {indice}/{total_lotes} exportado ({len(registros_lote)} registros)"
                    )
                    logging.info(
                        f"Tabela: {tabela} | Lote {indice} | {len(registros_lote)} registros transferidos"
                    )
                except Exception as erro_lote:
                    mensagem = (
                        f"[ERRO] Falha ao inserir lote {indice}: {erro_lote}. "
                        "Tentando inserir registros individualmente."
                    )
                    log_fn(mensagem)
                    logging.error(mensagem)
                    inseridos = _inserir_registros_com_intervencao(
                        destino_handler,
                        tabela,
                        colunas,
                        registros_lote,
                        registros_brutos,
                        log_fn,
                    )
                    total_inseridos += inseridos
                    offset += chunk_size
                    log_fn(
                        f"✅ Lote {indice}/{total_lotes} concluído com intervenção manual ({inseridos} registros)."
                    )
                    logging.info(
                        f"Tabela: {tabela} | Lote {indice} concluído após intervenção manual"
                    )
        finally:
            destino_handler.after_inserts(tabela)

            constraints_pendentes: Sequence[Tuple[str, str]] = []
            if gerenciar_constraints and destino_handler.supports_constraints:
                try:
                    log_fn(
                        "🔁 Reativando constraints de todas as tabelas do destino..."
                    )
                    destino_handler.enable_constraints()
                    constraints_pendentes = destino_handler.list_disabled_constraints()
                except Exception as erro_constraints:
                    mensagem_erro = (
                        f"[ERRO] Falha ao reativar constraints: {erro_constraints}"
                    )
                    log_fn(mensagem_erro)
                    logging.error(mensagem_erro)

            tempo_total = time.time() - start_time
            if cancelado:
                logging.info(
                    f"Migração da tabela '{tabela}' cancelada após {tempo_total:.2f} segundos"
                )
            else:
                log_fn(
                    f"✅ Dump concluído. Total de registros inseridos: {total_inseridos}"
                )
                log_fn(f"⏱️ Tempo total: {tempo_total:.2f} segundos")
                logging.info(
                    f"Dump finalizado com sucesso em {tempo_total:.2f} segundos"
                )

                comparacao_modelo = _comparar_modelo(
                    config, destino_handler, sql_logger
                )

                resumo = MigrationSummary(
                    total_inseridos=total_inseridos,
                    tempo_total=tempo_total,
                    constraints_pendentes=constraints_pendentes,
                    comparacao_modelo=comparacao_modelo,
                )
    except OperationCancelled:
        cancelado = True
        log_fn(f"⏹️ Migração da tabela '{tabela}' cancelada pelo usuário.")
        logging.info(f"Migração da tabela '{tabela}' cancelada pelo usuário.")
        raise
    finally:
        if fechar_destino and con_destino:
            try:
                con_destino.close()
            except Exception:
                pass
        if fechar_origem and con_origem:
            try:
                con_origem.close()
            except Exception:
                pass

    if resumo is None:
        raise RuntimeError(
            "Não foi possível concluir a migração da tabela especificada."
        )

    return resumo<|MERGE_RESOLUTION|>--- conflicted
+++ resolved
@@ -309,7 +309,6 @@
 _TEXT_CODECS = ("utf-8", "latin-1", "cp1252")
 
 
-<<<<<<< HEAD
 def _registrar_evento(
     estatisticas: Optional[Dict[str, Dict[str, int]]],
     coluna: Optional[str],
@@ -320,17 +319,12 @@
     estatisticas[coluna][evento] += 1
 
 
-=======
->>>>>>> 36e31aa7
 def _converter_bytes_para_texto(
     valor: bytes,
     estatisticas: Optional[Dict[str, Dict[str, int]]] = None,
     coluna: Optional[str] = None,
-<<<<<<< HEAD
     log_fn: Optional[LogFunction] = None,
     origem: str = "bytes",
-=======
->>>>>>> 36e31aa7
 ) -> str:
     for codec in _TEXT_CODECS:
         try:
@@ -356,7 +350,6 @@
             )
             continue
 
-<<<<<<< HEAD
         if codec != "utf-8":
             _registrar_evento(estatisticas, coluna, f"codec:{origem}:{codec}")
         return texto
@@ -367,15 +360,6 @@
         mensagem = f"[WARN] Coluna '{coluna}' | Dados em {origem} foram decodificados com substituição."
         log_fn(mensagem)
         logging.warning(mensagem)
-=======
-        if estatisticas is not None and coluna is not None and codec != "utf-8":
-            estatisticas[coluna][f"codec:{codec}"] += 1
-        return texto
-
-    texto = valor.decode("latin-1", errors="replace")
-    if estatisticas is not None and coluna is not None:
-        estatisticas[coluna]["indecifrado"] += 1
->>>>>>> 36e31aa7
     return texto
 
 
@@ -417,7 +401,6 @@
     return texto
 
 
-<<<<<<< HEAD
 def _eh_blob_reader(valor: object) -> bool:
     tipo = type(valor)
     nome_tipo = getattr(tipo, "__name__", "").lower()
@@ -497,8 +480,6 @@
     return valor
 
 
-=======
->>>>>>> 36e31aa7
 def _registrar_resumo_sanitizacao(
     estatisticas: Dict[str, Dict[str, int]], log_fn: LogFunction
 ) -> None:
@@ -507,7 +488,6 @@
         eventos = estatisticas[coluna]
         for chave_evento, quantidade in sorted(eventos.items()):
             if chave_evento.startswith("codec:"):
-<<<<<<< HEAD
                 try:
                     _, origem, codec = chave_evento.split(":", 2)
                 except ValueError:
@@ -547,15 +527,6 @@
             elif chave_evento == "string:utf8-invalido":
                 mensagens.append(
                     f"Coluna '{coluna}': {quantidade} texto(s) apresentaram pontos de código inválidos para UTF-8."
-=======
-                codec = chave_evento.split(":", 1)[1]
-                mensagens.append(
-                    f"Coluna '{coluna}': {quantidade} valor(es) decodificado(s) com codec {codec}."
-                )
-            elif chave_evento == "indecifrado":
-                mensagens.append(
-                    f"Coluna '{coluna}': {quantidade} valor(es) não pôde/puderam ser decodificados e permaneceram em bytes."
->>>>>>> 36e31aa7
                 )
 
     if not mensagens:
@@ -581,7 +552,6 @@
         for indice_coluna, valor in enumerate(linha):
             if isinstance(valor, bytes):
                 coluna = colunas[indice_coluna]
-<<<<<<< HEAD
                 texto = _converter_bytes_para_texto(
                     valor,
                     estatisticas,
@@ -634,12 +604,6 @@
                 continue
 
             nova_linha.append(valor)
-=======
-                texto = _converter_bytes_para_texto(valor, estatisticas, coluna)
-                nova_linha.append(texto)
-            else:
-                nova_linha.append(valor)
->>>>>>> 36e31aa7
         lote_tratado.append(tuple(nova_linha))
 
     _registrar_resumo_sanitizacao(estatisticas, log_fn)
