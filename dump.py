import logging
import threading
import time
from collections import defaultdict
from dataclasses import dataclass
from typing import Callable, Dict, Iterable, Optional, Sequence, Set, Tuple, List

from db_firebird import (
    buscar_lotes_firebird,
    conectar_firebird,
    inserir_lote_firebird,
    limpar_tabela_firebird,
    listar_constraints_firebird,
    listar_indices_firebird,
    listar_procedures_firebird,
    listar_tabelas_firebird,
    listar_triggers_firebird,
)
from db_mssql import (
    ativar_constraint,
    ativar_constraints_tabelas,
    ativar_indice,
    ativar_trigger,
    conectar_mssql,
    definir_identity_insert,
    desativar_constraints_tabelas,
    desativar_indice,
    desativar_trigger,
    inserir_lote_mssql,
    limpar_tabela_destino,
    listar_constraints_desativadas,
    listar_constraints_mssql,
    listar_indices_ativos,
    listar_indices_mssql,
    listar_procedures_mssql,
    listar_tabelas_mssql,
    listar_triggers_ativas,
    listar_triggers_mssql,
    possui_coluna_identidade,
)

SQLLogger = Optional[Callable[[str], None]]
LogFunction = Callable[[str], None]
ConstraintResolver = Optional[Callable[[str, str], Optional[str]]]


class OperationCancelled(Exception):
    """Raised when the current migration was cancelled by the user."""

    pass


@dataclass
class MigrationSummary:
    total_inseridos: int
    tempo_total: float
    constraints_pendentes: Sequence[Tuple[str, str]]
    comparacao_modelo: Dict[str, Dict[str, Sequence[str]]]


class BaseDestinationHandler:
    supports_constraints = False
    supports_identity_insert = False
    supports_global_disable = False

    def __init__(self, connection, sql_logger: SQLLogger = None):
        self.connection = connection
        self.sql_logger = sql_logger

    def list_tables(self) -> Sequence[str]:
        raise NotImplementedError

    def disable_constraints(self) -> None:
        return None

    def enable_constraints(self) -> None:
        return None

    def disable_all_objects(self) -> None:
        return None

    def enable_all_objects(self) -> None:
        return None

    def list_disabled_constraints(self) -> Sequence[Tuple[str, str]]:
        return []

    def enable_specific_constraint(self, tabela: str, constraint: str) -> None:
        return None

    def clear_table(self, tabela: str) -> None:
        raise NotImplementedError

    def before_inserts(self, tabela: str) -> None:
        return None

    def after_inserts(self, tabela: str) -> None:
        return None

    def insert_batch(
        self, tabela: str, colunas: Sequence[str], dados: Iterable[Sequence]
    ) -> None:
        raise NotImplementedError

    def execute_sql(self, comando: str) -> None:
        cursor = self.connection.cursor()
        if self.sql_logger:
            self.sql_logger(comando)
        cursor.execute(comando)
        try:
            cursor.fetchall()
        except Exception:
            pass
        self.connection.commit()

    def metadata(self) -> Dict[str, Set[str]]:
        raise NotImplementedError


class MssqlDestinationHandler(BaseDestinationHandler):
    supports_constraints = True
    supports_identity_insert = True
    supports_global_disable = True

    def __init__(self, connection, sql_logger: SQLLogger = None):
        super().__init__(connection, sql_logger)
        self._identity_ativado: Dict[str, bool] = {}
        self._disabled_triggers: Dict[str, List[str]] = {}
        self._disabled_indexes: Dict[str, List[str]] = {}
        self._global_objects_disabled = False

    def list_tables(self) -> Sequence[str]:
        return listar_tabelas_mssql(self.connection)

    def disable_constraints(self) -> None:
        tabelas = self.list_tables()
        desativar_constraints_tabelas(self.connection, tabelas, self.sql_logger)

    def enable_constraints(self) -> None:
        tabelas = self.list_tables()
        ativar_constraints_tabelas(self.connection, tabelas, self.sql_logger)

    def disable_all_objects(self) -> None:
        if self._global_objects_disabled:
            return

        tabelas = self.list_tables()
        desativar_constraints_tabelas(self.connection, tabelas, self.sql_logger)

        self._disabled_triggers = {}
        for tabela, trigger in listar_triggers_ativas(self.connection):
            desativar_trigger(self.connection, tabela, trigger, self.sql_logger)
            self._disabled_triggers.setdefault(tabela, []).append(trigger)

        self._disabled_indexes = {}
        for tabela, indice in listar_indices_ativos(self.connection):
            desativar_indice(self.connection, tabela, indice, self.sql_logger)
            self._disabled_indexes.setdefault(tabela, []).append(indice)

        self.connection.commit()
        self._global_objects_disabled = True

    def enable_all_objects(self) -> None:
        if not self._global_objects_disabled:
            return

        tabelas = self.list_tables()
        ativar_constraints_tabelas(self.connection, tabelas, self.sql_logger)

        for tabela, indices in self._disabled_indexes.items():
            for indice in indices:
                ativar_indice(self.connection, tabela, indice, self.sql_logger)

        for tabela, triggers in self._disabled_triggers.items():
            for trigger in triggers:
                ativar_trigger(self.connection, tabela, trigger, self.sql_logger)

        self.connection.commit()
        self._disabled_indexes.clear()
        self._disabled_triggers.clear()
        self._global_objects_disabled = False

    def list_disabled_constraints(self) -> Sequence[Tuple[str, str]]:
        return listar_constraints_desativadas(self.connection)

    def enable_specific_constraint(self, tabela: str, constraint: str) -> None:
        ativar_constraint(self.connection, tabela, constraint, self.sql_logger)

    def clear_table(self, tabela: str) -> None:
        limpar_tabela_destino(self.connection, tabela, self.sql_logger)

    def before_inserts(self, tabela: str) -> None:
        if possui_coluna_identidade(self.connection, tabela):
            definir_identity_insert(self.connection, tabela, True, self.sql_logger)
            self._identity_ativado[tabela] = True

    def after_inserts(self, tabela: str) -> None:
        if self._identity_ativado.pop(tabela, False):
            definir_identity_insert(self.connection, tabela, False, self.sql_logger)

    def insert_batch(
        self, tabela: str, colunas: Sequence[str], dados: Iterable[Sequence]
    ) -> None:
        inserir_lote_mssql(self.connection, tabela, colunas, dados, self.sql_logger)

    def metadata(self) -> Dict[str, Set[str]]:
        return {
            "constraints": listar_constraints_mssql(self.connection),
            "indexes": listar_indices_mssql(self.connection),
            "procedures": listar_procedures_mssql(self.connection),
            "triggers": listar_triggers_mssql(self.connection),
        }


class FirebirdDestinationHandler(BaseDestinationHandler):
    def list_tables(self) -> Sequence[str]:
        return listar_tabelas_firebird(self.connection)

    def clear_table(self, tabela: str) -> None:
        limpar_tabela_firebird(self.connection, tabela, self.sql_logger)

    def insert_batch(
        self, tabela: str, colunas: Sequence[str], dados: Iterable[Sequence]
    ) -> None:
        inserir_lote_firebird(self.connection, tabela, colunas, dados, self.sql_logger)

    def metadata(self) -> Dict[str, Set[str]]:
        return {
            "constraints": listar_constraints_firebird(self.connection),
            "indexes": listar_indices_firebird(self.connection),
            "procedures": listar_procedures_firebird(self.connection),
            "triggers": listar_triggers_firebird(self.connection),
        }


def configurar_logger(log_path: str) -> None:
    logging.basicConfig(
        filename=log_path,
        level=logging.INFO,
        format="%(asctime)s | %(message)s",
        datefmt="%Y-%m-%d %H:%M:%S",
    )


<<<<<<< HEAD
_TEXT_CODECS = ("utf-8", "latin-1", "cp1252")


def _parece_texto(valor: str) -> bool:
    if not valor:
        return True

    total = len(valor)
    legiveis = sum(
        1 for caractere in valor if caractere.isprintable() or caractere in "\r\n\t"
    )
    return legiveis / total >= 0.9


def _decodificar_bytes_sem_perda(valor: bytes) -> Tuple[Optional[str], Optional[str]]:
    for codec in _TEXT_CODECS:
        try:
            texto = valor.decode(codec)
        except UnicodeDecodeError:
            continue
        except Exception:
            logging.debug(
                "Codec %s não pôde ser usado para decodificar valor em bytes",
                codec,
                exc_info=True,
            )
            continue
        try:
            if texto.encode(codec) == valor and _parece_texto(texto):
                return texto, codec
        except Exception:
            logging.debug(
                "Falha ao revalidar valor após decodificação com codec %s",
                codec,
                exc_info=True,
            )
    return None, None
=======
def sanitizar_lote(
    lote: Sequence[Sequence[object]],
    colunas: Sequence[str],
    log_fn: LogFunction = print,
) -> List[Tuple[object, ...]]:
    registros_tratados: List[Tuple[object, ...]] = []
    for registro in lote:
        valores = list(registro)
        for indice, coluna in enumerate(colunas):
            if indice >= len(valores):
                break
            valor_atual = valores[indice]
            if isinstance(valor_atual, bytes):
                decodificado = None
                try:
                    decodificado = valor_atual.decode("utf-8")
                except Exception:
                    mensagem = f"Falha ao decodificar bytes na coluna '{coluna}'. Valor substituído por None."
                    log_fn(mensagem)
                    logging.warning(mensagem)
                valores[indice] = decodificado
        registros_tratados.append(tuple(valores))
    return registros_tratados
>>>>>>> 1e320d65


def _tentar_decodificar_bytes(
    valor: bytes, codec: str, log_fn: LogFunction
) -> Optional[str]:
    try:
<<<<<<< HEAD
        texto = valor.decode(codec)
=======
        return valor.decode(codec)
>>>>>>> 1e320d65
    except Exception as erro:
        log_fn(
            f"[WARN] Falha ao decodificar bytes com codec '{codec}': {erro}. Tente outra opção."
        )
        logging.warning(
            "Falha ao decodificar valor em bytes",
            exc_info=True,
        )
<<<<<<< HEAD
        return None

    try:
        if texto.encode(codec) != valor:
            raise UnicodeError("Round-trip inconsistente")
    except Exception as erro:
        log_fn(
            f"[WARN] Decodificação com codec '{codec}' alteraria o conteúdo original: {erro}."
        )
        logging.warning(
            "Decodificação com perda detectada para codec %s",
            codec,
            exc_info=True,
        )
        return None

    return texto


def _registrar_resumo_sanitizacao(
    estatisticas: Dict[str, Dict[str, int]], log_fn: LogFunction
) -> None:
    mensagens: List[str] = []
    for coluna in sorted(estatisticas.keys()):
        eventos = estatisticas[coluna]
        for chave_evento, quantidade in sorted(eventos.items()):
            if chave_evento.startswith("codec:"):
                codec = chave_evento.split(":", 1)[1]
                mensagens.append(
                    f"Coluna '{coluna}': {quantidade} valor(es) decodificado(s) com codec {codec}."
                )
            elif chave_evento == "indecifrado":
                mensagens.append(
                    f"Coluna '{coluna}': {quantidade} valor(es) não pôde/puderam ser decodificados e permaneceram em bytes."
                )

    if not mensagens:
        return

    log_fn("[WARN] Resumo de ajustes aplicados ao lote:")
    logging.warning("Resumo de ajustes aplicados ao lote:")
    for mensagem in mensagens:
        log_fn(f" - {mensagem}")
        logging.warning(mensagem)


def sanitizar_lote(
    lote: Sequence[Sequence[object]],
    colunas: Sequence[str],
    log_fn: LogFunction = print,
) -> Sequence[Tuple[object, ...]]:
    lote_tratado: List[Tuple[object, ...]] = []
    estatisticas: Dict[str, Dict[str, int]] = defaultdict(lambda: defaultdict(int))

    for indice_linha, linha in enumerate(lote, start=1):
        nova_linha: List[object] = []
        for indice_coluna, valor in enumerate(linha):
            if isinstance(valor, bytes):
                texto, codec_utilizado = _decodificar_bytes_sem_perda(valor)
                if texto is not None and codec_utilizado is not None:
                    nova_linha.append(texto)
                    if codec_utilizado != "utf-8":
                        coluna = colunas[indice_coluna]
                        estatisticas[coluna][f"codec:{codec_utilizado}"] += 1
                else:
                    nova_linha.append(valor)
                    coluna = colunas[indice_coluna]
                    estatisticas[coluna]["indecifrado"] += 1
            else:
                nova_linha.append(valor)
        lote_tratado.append(tuple(nova_linha))

    _registrar_resumo_sanitizacao(estatisticas, log_fn)
    return lote_tratado
=======
    return None
>>>>>>> 1e320d65


def _ajustar_coluna_manual(coluna: str, valor: object, log_fn: LogFunction) -> object:
    if isinstance(valor, bytes):
        log_fn(
            f"Coluna '{coluna}' contém dados binários ({len(valor)} bytes). "
            "Escolha como deseja tratar o valor."
        )
        trecho = valor[:60]
        log_fn(f"Pré-visualização (primeiros 60 bytes): {trecho!r}")
        while True:
            log_fn(
                "Opções disponíveis: 1) UTF-8  2) Latin-1  3) Informar manualmente  "
                "4) Usar NULL  5) Manter bytes"
            )
            escolha = (
                input(f"Selecione uma opção para '{coluna}' [1-5]: ").strip() or "1"
            )
            if escolha == "1":
                decodificado = _tentar_decodificar_bytes(valor, "utf-8", log_fn)
                if decodificado is not None:
                    return decodificado
                continue
            if escolha == "2":
                decodificado = _tentar_decodificar_bytes(valor, "latin-1", log_fn)
                if decodificado is not None:
                    return decodificado
                continue
            if escolha == "3":
                return input(f"Digite o novo valor textual para '{coluna}': ")
            if escolha == "4":
                return None
            if escolha == "5":
                return valor
            log_fn("Opção inválida. Tente novamente.")
    prompt = (
        f"Coluna '{coluna}' possui valor {valor!r}. Pressione Enter para manter, "
        "digite um novo valor ou 'NULL' para gravar nulo: "
    )
    while True:
        entrada = input(prompt)
        if entrada == "":
            return valor
        if entrada.upper() == "NULL":
            return None
        return entrada


def _corrigir_registro_manual(
    colunas: Sequence[str], registro: Sequence[object], log_fn: LogFunction
) -> Tuple[object, ...]:
    log_fn("📝 Ajuste manual necessário. Informe novos valores para o registro.")
    valores = list(registro)
    for indice, coluna in enumerate(colunas):
        if indice < len(valores):
            valor_atual = valores[indice]
            valores[indice] = _ajustar_coluna_manual(coluna, valor_atual, log_fn)
        else:
            valores.append(_ajustar_coluna_manual(coluna, None, log_fn))
    return tuple(valores)


def _inserir_registros_com_intervencao(
    destino_handler: BaseDestinationHandler,
    tabela: str,
    colunas: Sequence[str],
    registros: Sequence[Sequence[object]],
    log_fn: LogFunction,
) -> int:
    inseridos = 0
    for linha_indice, registro in enumerate(registros, start=1):
        valores = tuple(registro)
        while True:
            try:
                destino_handler.insert_batch(tabela, colunas, [valores])
                inseridos += 1
                log_fn(
                    f"✅ Registro {linha_indice} inserido com sucesso após intervenção manual."
                )
                logging.info(
                    "Registro inserido após intervenção manual",
                    extra={"tabela": tabela, "linha": linha_indice},
                )
                break
            except Exception as erro:
                mensagem = (
                    f"[ERRO] Falha ao inserir registro {linha_indice}: {erro}. "
                    "Informe novos valores."
                )
                log_fn(mensagem)
                logging.error(mensagem)
                valores = _corrigir_registro_manual(colunas, valores, log_fn)
    return inseridos


def _criar_handler_destino(
    tipo: str, connection, sql_logger: SQLLogger
) -> BaseDestinationHandler:
    if tipo == "mssql":
        return MssqlDestinationHandler(connection, sql_logger)
    if tipo == "firebird":
        return FirebirdDestinationHandler(connection, sql_logger)
    raise ValueError(f"Tipo de destino não suportado: {tipo}")


def _conectar_por_tipo(tipo: str, parametros: Dict[str, str]):
    if tipo == "firebird":
        return conectar_firebird(parametros)
    if tipo == "mssql":
        return conectar_mssql(parametros)
    raise ValueError(f"Tipo de banco não suportado: {tipo}")


def _obter_metadata_por_tipo(tipo: str, connection) -> Dict[str, Set[str]]:
    handler = _criar_handler_destino(tipo, connection, None)
    return handler.metadata()


def criar_handler_destino(
    tipo: str, connection, sql_logger: SQLLogger = None
) -> BaseDestinationHandler:
    return _criar_handler_destino(tipo, connection, sql_logger)


def _comparar_modelo(
    config: Dict,
    destino_handler: BaseDestinationHandler,
    sql_logger: SQLLogger,
) -> Dict[str, Dict[str, Sequence[str]]]:
    if "model" not in config:
        raise ValueError("Configuração do banco modelo não encontrada em config.json.")

    modelo_cfg = config["model"]
    con_modelo = _conectar_por_tipo(modelo_cfg["type"], modelo_cfg["database"])
    try:
        metadata_modelo = _obter_metadata_por_tipo(modelo_cfg["type"], con_modelo)
    finally:
        try:
            con_modelo.close()
        except Exception:
            pass

    metadata_destino = destino_handler.metadata()

    comparacao: Dict[str, Dict[str, Sequence[str]]] = {}
    chaves = set(metadata_modelo.keys()) | set(metadata_destino.keys())
    for chave in sorted(chaves):
        itens_modelo = metadata_modelo.get(chave, set())
        itens_destino = metadata_destino.get(chave, set())
        comparacao[chave] = {
            "faltantes_no_destino": sorted(itens_modelo - itens_destino),
            "excedentes_no_destino": sorted(itens_destino - itens_modelo),
        }
    return comparacao


def executar_dump(
    tabela: str,
    config: Dict,
    connections: Optional[Dict[str, object]] = None,
    log_fn: LogFunction = print,
    sql_logger: SQLLogger = None,
    constraint_resolver: ConstraintResolver = None,
    gerenciar_constraints: bool = True,
    cancel_event: Optional[threading.Event] = None,
    limpar_destino: bool = True,
) -> MigrationSummary:
    chunk_size = config["settings"]["chunk_size"]
    log_path = config["settings"]["log_path"]
    configurar_logger(log_path)

    origem_cfg = config["source"]
    destino_cfg = config["destination"]

    if origem_cfg["type"].lower() != "firebird":
        raise ValueError("Atualmente apenas origem Firebird é suportada para migração.")

    con_origem = (
        connections["source"] if connections and "source" in connections else None
    )
    con_destino = (
        connections["destination"]
        if connections and "destination" in connections
        else None
    )
    fechar_origem = con_origem is None
    fechar_destino = con_destino is None

    if con_origem is None:
        log_fn(f"🔌 Conectando ao banco de origem ({origem_cfg['type']})...")
        con_origem = _conectar_por_tipo(origem_cfg["type"], origem_cfg["database"])

    if con_destino is None:
        log_fn(f"🔌 Conectando ao banco de destino ({destino_cfg['type']})...")
        con_destino = _conectar_por_tipo(destino_cfg["type"], destino_cfg["database"])

    destino_handler = _criar_handler_destino(
        destino_cfg["type"], con_destino, sql_logger
    )

    cursor_origem = con_origem.cursor()
    cursor_origem.execute(f"SELECT FIRST 1 * FROM {tabela}")
    colunas = [descricao[0] for descricao in cursor_origem.description]

    cursor_origem.execute(f"SELECT COUNT(*) FROM {tabela}")
    total_registros = cursor_origem.fetchone()[0]
    total_lotes = (total_registros // chunk_size) + (
        1 if total_registros % chunk_size > 0 else 0
    )

    log_fn(f"📊 Total de registros a migrar: {total_registros}")
    log_fn(f"📦 Iniciando exportação em {total_lotes} lotes...")

    start_time = time.time()
    offset = 0
    total_inseridos = 0

    resumo: Optional[MigrationSummary] = None
    constraints_pendentes: Sequence[Tuple[str, str]] = []
    cancelado = False
    try:
        try:
            if gerenciar_constraints and destino_handler.supports_constraints:
                log_fn("⛔ Desativando constraints de todas as tabelas do destino...")
                destino_handler.disable_constraints()

            if cancel_event and cancel_event.is_set():
                raise OperationCancelled(
                    "Processo cancelado antes da limpeza do destino."
                )

            if limpar_destino:
                log_fn(
                    f"🧹 Limpando dados existentes na tabela de destino '{tabela}'..."
                )
                destino_handler.clear_table(tabela)

            destino_handler.before_inserts(tabela)

            for indice, lote in enumerate(
                buscar_lotes_firebird(con_origem, tabela, chunk_size, offset), start=1
            ):
                if cancel_event and cancel_event.is_set():
                    raise OperationCancelled("Processo cancelado pelo usuário.")
<<<<<<< HEAD
                registros_brutos = [tuple(linha) for linha in lote]
                registros_lote = sanitizar_lote(registros_brutos, colunas, log_fn)
=======
                registros_lote = [tuple(linha) for linha in lote]
>>>>>>> 1e320d65
                try:
                    destino_handler.insert_batch(tabela, colunas, registros_lote)
                    offset += chunk_size
                    total_inseridos += len(registros_lote)
                    log_fn(
                        f"✅ Lote {indice}/{total_lotes} exportado ({len(registros_lote)} registros)"
                    )
                    logging.info(
                        f"Tabela: {tabela} | Lote {indice} | {len(registros_lote)} registros transferidos"
                    )
                except Exception as erro_lote:
                    mensagem = (
                        f"[ERRO] Falha ao inserir lote {indice}: {erro_lote}. "
                        "Tentando inserir registros individualmente."
                    )
                    log_fn(mensagem)
                    logging.error(mensagem)
                    inseridos = _inserir_registros_com_intervencao(
                        destino_handler, tabela, colunas, registros_lote, log_fn
                    )
                    total_inseridos += inseridos
                    offset += chunk_size
                    log_fn(
                        f"✅ Lote {indice}/{total_lotes} concluído com intervenção manual ({inseridos} registros)."
                    )
                    logging.info(
                        f"Tabela: {tabela} | Lote {indice} concluído após intervenção manual"
                    )
        finally:
            destino_handler.after_inserts(tabela)

            constraints_pendentes: Sequence[Tuple[str, str]] = []
            if gerenciar_constraints and destino_handler.supports_constraints:
                try:
                    log_fn(
                        "🔁 Reativando constraints de todas as tabelas do destino..."
                    )
                    destino_handler.enable_constraints()
                    constraints_pendentes = destino_handler.list_disabled_constraints()
                except Exception as erro_constraints:
                    mensagem_erro = (
                        f"[ERRO] Falha ao reativar constraints: {erro_constraints}"
                    )
                    log_fn(mensagem_erro)
                    logging.error(mensagem_erro)

            tempo_total = time.time() - start_time
            if cancelado:
                logging.info(
                    f"Migração da tabela '{tabela}' cancelada após {tempo_total:.2f} segundos"
                )
            else:
                log_fn(
                    f"✅ Dump concluído. Total de registros inseridos: {total_inseridos}"
                )
                log_fn(f"⏱️ Tempo total: {tempo_total:.2f} segundos")
                logging.info(
                    f"Dump finalizado com sucesso em {tempo_total:.2f} segundos"
                )

                comparacao_modelo = _comparar_modelo(
                    config, destino_handler, sql_logger
                )

                resumo = MigrationSummary(
                    total_inseridos=total_inseridos,
                    tempo_total=tempo_total,
                    constraints_pendentes=constraints_pendentes,
                    comparacao_modelo=comparacao_modelo,
                )
    except OperationCancelled:
        cancelado = True
        log_fn(f"⏹️ Migração da tabela '{tabela}' cancelada pelo usuário.")
        logging.info(f"Migração da tabela '{tabela}' cancelada pelo usuário.")
        raise
    finally:
        if fechar_destino and con_destino:
            try:
                con_destino.close()
            except Exception:
                pass
        if fechar_origem and con_origem:
            try:
                con_origem.close()
            except Exception:
                pass

    if resumo is None:
        raise RuntimeError(
            "Não foi possível concluir a migração da tabela especificada."
        )

    return resumo<|MERGE_RESOLUTION|>--- conflicted
+++ resolved
@@ -242,7 +242,6 @@
     )
 
 
-<<<<<<< HEAD
 _TEXT_CODECS = ("utf-8", "latin-1", "cp1252")
 
 
@@ -280,42 +279,13 @@
                 exc_info=True,
             )
     return None, None
-=======
-def sanitizar_lote(
-    lote: Sequence[Sequence[object]],
-    colunas: Sequence[str],
-    log_fn: LogFunction = print,
-) -> List[Tuple[object, ...]]:
-    registros_tratados: List[Tuple[object, ...]] = []
-    for registro in lote:
-        valores = list(registro)
-        for indice, coluna in enumerate(colunas):
-            if indice >= len(valores):
-                break
-            valor_atual = valores[indice]
-            if isinstance(valor_atual, bytes):
-                decodificado = None
-                try:
-                    decodificado = valor_atual.decode("utf-8")
-                except Exception:
-                    mensagem = f"Falha ao decodificar bytes na coluna '{coluna}'. Valor substituído por None."
-                    log_fn(mensagem)
-                    logging.warning(mensagem)
-                valores[indice] = decodificado
-        registros_tratados.append(tuple(valores))
-    return registros_tratados
->>>>>>> 1e320d65
 
 
 def _tentar_decodificar_bytes(
     valor: bytes, codec: str, log_fn: LogFunction
 ) -> Optional[str]:
     try:
-<<<<<<< HEAD
         texto = valor.decode(codec)
-=======
-        return valor.decode(codec)
->>>>>>> 1e320d65
     except Exception as erro:
         log_fn(
             f"[WARN] Falha ao decodificar bytes com codec '{codec}': {erro}. Tente outra opção."
@@ -324,7 +294,6 @@
             "Falha ao decodificar valor em bytes",
             exc_info=True,
         )
-<<<<<<< HEAD
         return None
 
     try:
@@ -399,9 +368,6 @@
 
     _registrar_resumo_sanitizacao(estatisticas, log_fn)
     return lote_tratado
-=======
-    return None
->>>>>>> 1e320d65
 
 
 def _ajustar_coluna_manual(coluna: str, valor: object, log_fn: LogFunction) -> object:
@@ -646,12 +612,8 @@
             ):
                 if cancel_event and cancel_event.is_set():
                     raise OperationCancelled("Processo cancelado pelo usuário.")
-<<<<<<< HEAD
                 registros_brutos = [tuple(linha) for linha in lote]
                 registros_lote = sanitizar_lote(registros_brutos, colunas, log_fn)
-=======
-                registros_lote = [tuple(linha) for linha in lote]
->>>>>>> 1e320d65
                 try:
                     destino_handler.insert_batch(tabela, colunas, registros_lote)
                     offset += chunk_size
